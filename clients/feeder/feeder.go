package feeder

import (
	"context"
	"encoding/json"
	"errors"
	"fmt"
	"io"
	"net/http"
	"net/http/httptest"
	"net/url"
	"os"
	"path/filepath"
	"strings"
	"testing"
	"time"

	"github.com/NethermindEth/juno/core/felt"
	"github.com/NethermindEth/juno/starknet"
	"github.com/NethermindEth/juno/utils"
	"github.com/stretchr/testify/assert"
	"github.com/stretchr/testify/require"
)

<<<<<<< HEAD
=======
var ErrDeprecatedCompiledClass = errors.New("deprecated compiled class")

type Backoff func(wait time.Duration) time.Duration

>>>>>>> b89e0786
type Client struct {
	url        string
	client     *http.Client
	backoff    utils.Backoff
	maxRetries int
	log        utils.SimpleLogger
	userAgent  string
	apiKey     string
	listener   EventListener
}

func (c *Client) WithListener(l EventListener) *Client {
	c.listener = l
	return c
}

func (c *Client) WithBackoff(b utils.Backoff) *Client {
	c.backoff = b
	return c
}

func (c *Client) WithMaxRetries(num int) *Client {
	c.maxRetries = num
	return c
}

func (c *Client) WithLogger(log utils.SimpleLogger) *Client {
	c.log = log
	return c
}

func (c *Client) WithUserAgent(ua string) *Client {
	c.userAgent = ua
	return c
}

func (c *Client) WithTimeout(t time.Duration) *Client {
	c.client.Timeout = t
	return c
}

<<<<<<< HEAD
=======
func (c *Client) WithAPIKey(key string) *Client {
	c.apiKey = key
	return c
}

func ExponentialBackoff(wait time.Duration) time.Duration {
	return wait * 2
}

func NopBackoff(d time.Duration) time.Duration {
	return 0
}

>>>>>>> b89e0786
// NewTestClient returns a client and a function to close a test server.
func NewTestClient(t *testing.T, network *utils.Network) *Client {
	srv := newTestServer(t, network)
	t.Cleanup(srv.Close)
	ua := "Juno/v0.0.1-test Starknet Implementation"
	apiKey := "API_KEY"

<<<<<<< HEAD
	c := NewClient(srv.URL).WithMaxRetries(0).WithUserAgent(ua)
=======
	c := NewClient(srv.URL).WithBackoff(NopBackoff).WithMaxRetries(0).WithUserAgent(ua).WithAPIKey(apiKey)
>>>>>>> b89e0786
	c.client = &http.Client{
		Transport: &http.Transport{
			// On macOS tests often fail with the following error:
			//
			// "Get "http://127.0.0.1:xxxx/get_{feeder gateway method}?{arg}={value}": dial tcp 127.0.0.1:xxxx:
			//    connect: can't assign requested address"
			//
			// This error makes running local tests, in quick succession, difficult because we have to wait for the OS to release ports.
			// Sometimes the sync tests will hang because sync process will keep making requests if there was some error.
			// This problem is further exacerbated by having parallel tests.
			//
			// Increasing test client's idle conns allows for large concurrent requests to be made from a single test client.
			MaxIdleConnsPerHost: 1000,
		},
	}
	return c
}

func newTestServer(t *testing.T, network *utils.Network) *httptest.Server {
	return httptest.NewServer(http.HandlerFunc(func(w http.ResponseWriter, r *http.Request) {
		queryMap, err := url.ParseQuery(r.URL.RawQuery)
		if err != nil {
			w.WriteHeader(http.StatusBadRequest)
			return
		}

		assert.Equal(t, []string{"API_KEY"}, r.Header["X-Throttling-Bypass"])
		assert.Equal(t, []string{"Juno/v0.0.1-test Starknet Implementation"}, r.Header["User-Agent"])

		require.NoError(t, err)

		queryArg := ""
		dir := ""
		const blockNumberArg = "blockNumber"
		switch {
		case strings.HasSuffix(r.URL.Path, "get_block"):
			dir = "block"
			queryArg = blockNumberArg
		case strings.HasSuffix(r.URL.Path, "get_state_update"):
			queryArg = blockNumberArg
			if includeBlock, ok := queryMap["includeBlock"]; !ok || len(includeBlock) == 0 {
				dir = "state_update"
			} else {
				dir = "state_update_with_block"
			}
		case strings.HasSuffix(r.URL.Path, "get_transaction"):
			dir = "transaction"
			queryArg = "transactionHash"
		case strings.HasSuffix(r.URL.Path, "get_class_by_hash"):
			dir = "class"
			queryArg = "classHash"
		case strings.HasSuffix(r.URL.Path, "get_compiled_class_by_class_hash"):
			dir = "compiled_class"
			queryArg = "classHash"
		case strings.HasSuffix(r.URL.Path, "get_public_key"):
			dir = "public_key"
			queryArg = "pk"
			queryMap[queryArg] = []string{queryArg}
		case strings.HasSuffix(r.URL.Path, "get_signature"):
			dir = "signature"
			queryArg = blockNumberArg
		case strings.HasSuffix(r.URL.Path, "get_block_traces"):
			dir = "traces"
			queryArg = "blockHash"
		}

		fileName, found := queryMap[queryArg]
		if !found {
			w.WriteHeader(http.StatusBadRequest)
			return
		}

		dataPath, err := findTargetDirectory("clients/feeder/testdata")
		if err != nil {
			t.Fatalf("failed to find testdata directory: %v", err)
		}
		path := filepath.Join(dataPath, network.String(), dir, fileName[0]+".json")
		read, err := os.ReadFile(path)
		if err != nil {
			handleNotFound(dir, queryArg, w)
			return
		}
		w.Write(read) //nolint:errcheck
	}))
}

func handleNotFound(dir, queryArg string, w http.ResponseWriter) {
	// If a transaction data is missing, respond with
	// {"finality_status": "NOT_RECEIVED", "status": "NOT_RECEIVED"}
	// instead of 404 as per real test server behaviour.
	if dir == "transaction" && queryArg == "transactionHash" {
		w.Write([]byte("{\"finality_status\": \"NOT_RECEIVED\", \"status\": \"NOT_RECEIVED\"}")) //nolint:errcheck
	} else {
		w.WriteHeader(http.StatusBadRequest)
	}
}

func NewClient(clientURL string) *Client {
	return &Client{
		url:        clientURL,
		client:     http.DefaultClient,
		backoff:    utils.NewNopBackoff(),
		maxRetries: 20,
		log:        utils.NewNopZapLogger(),
		listener:   &SelectiveListener{},
	}
}

// buildQueryString builds the query url with encoded parameters
func (c *Client) buildQueryString(endpoint string, args map[string]string) string {
	base, err := url.Parse(c.url)
	if err != nil {
		panic("Malformed feeder base URL")
	}

	base.Path += endpoint

	params := url.Values{}
	for k, v := range args {
		params.Add(k, v)
	}
	base.RawQuery = params.Encode()

	return base.String()
}

// get performs a "GET" http request with the given URL and returns the response body
func (c *Client) get(ctx context.Context, queryURL string) (io.ReadCloser, error) {
	var res *http.Response
	var err error
	for i := 0; i <= c.maxRetries; i++ {
<<<<<<< HEAD
		var req *http.Request
		req, err = http.NewRequestWithContext(ctx, "GET", queryURL, http.NoBody)
		if err != nil {
			return nil, err
		}
		if c.userAgent != "" {
			req.Header.Set("User-Agent", c.userAgent)
		}
=======
		select {
		case <-ctx.Done():
			return nil, ctx.Err()
		case <-time.After(wait):
			var req *http.Request
			req, err = http.NewRequestWithContext(ctx, http.MethodGet, queryURL, http.NoBody)
			if err != nil {
				return nil, err
			}
			if c.userAgent != "" {
				req.Header.Set("User-Agent", c.userAgent)
			}
			if c.apiKey != "" {
				req.Header.Set("X-Throttling-Bypass", c.apiKey)
			}

			reqTimer := time.Now()
			res, err = c.client.Do(req)
			if err == nil {
				c.listener.OnResponse(req.URL.Path, res.StatusCode, time.Since(reqTimer))
				if res.StatusCode == http.StatusOK {
					return res.Body, nil
				} else {
					err = errors.New(res.Status)
				}

				res.Body.Close()
			}
>>>>>>> b89e0786

		res, err = c.client.Do(req)
		if ctx.Err() != nil {
			return nil, ctx.Err()
		}
		if err == nil {
			if res.StatusCode == http.StatusOK {
				c.backoff.BackOff(ctx, err)
				return res.Body, nil
			}
			err = errors.New(res.Status)
			res.Body.Close()
		}
		c.log.Debugw("Failed query to feeder, retrying...",
			"req", req.URL.String(), "attempt", fmt.Sprintf("%d/%d", i+1, c.maxRetries+1), "err", err)
		c.backoff.BackOff(ctx, err)
	}
	return nil, err
}

func (c *Client) StateUpdate(ctx context.Context, blockID string) (*starknet.StateUpdate, error) {
	queryURL := c.buildQueryString("get_state_update", map[string]string{
		"blockNumber": blockID,
	})

	body, err := c.get(ctx, queryURL)
	if err != nil {
		return nil, err
	}
	defer body.Close()

	update := new(starknet.StateUpdate)
	if err = json.NewDecoder(body).Decode(update); err != nil {
		return nil, err
	}
	return update, nil
}

func (c *Client) Transaction(ctx context.Context, transactionHash *felt.Felt) (*starknet.TransactionStatus, error) {
	queryURL := c.buildQueryString("get_transaction", map[string]string{
		"transactionHash": transactionHash.String(),
	})

	body, err := c.get(ctx, queryURL)
	if err != nil {
		return nil, err
	}
	defer body.Close()

	txStatus := new(starknet.TransactionStatus)
	if err = json.NewDecoder(body).Decode(txStatus); err != nil {
		return nil, err
	}
	return txStatus, nil
}

func (c *Client) Block(ctx context.Context, blockID string) (*starknet.Block, error) {
	queryURL := c.buildQueryString("get_block", map[string]string{
		"blockNumber": blockID,
	})

	body, err := c.get(ctx, queryURL)
	if err != nil {
		return nil, err
	}
	defer body.Close()

	block := new(starknet.Block)
	if err = json.NewDecoder(body).Decode(block); err != nil {
		return nil, err
	}
	return block, nil
}

func (c *Client) ClassDefinition(ctx context.Context, classHash *felt.Felt) (*starknet.ClassDefinition, error) {
	queryURL := c.buildQueryString("get_class_by_hash", map[string]string{
		"classHash":   classHash.String(),
		"blockNumber": "pending",
	})

	body, err := c.get(ctx, queryURL)
	if err != nil {
		return nil, err
	}
	defer body.Close()

	class := new(starknet.ClassDefinition)
	if err = json.NewDecoder(body).Decode(class); err != nil {
		return nil, err
	}
	return class, nil
}

func (c *Client) CompiledClassDefinition(ctx context.Context, classHash *felt.Felt) (*starknet.CompiledClass, error) {
	queryURL := c.buildQueryString("get_compiled_class_by_class_hash", map[string]string{
		"classHash":   classHash.String(),
		"blockNumber": "pending",
	})

	body, err := c.get(ctx, queryURL)
	if err != nil {
		return nil, err
	}
	defer body.Close()

	definition, err := io.ReadAll(body)
	if err != nil {
		return nil, err
	}

	if deprecated, _ := starknet.IsDeprecatedCompiledClassDefinition(definition); deprecated {
		return nil, ErrDeprecatedCompiledClass
	}

	class := new(starknet.CompiledClass)
	if err = json.Unmarshal(definition, class); err != nil {
		return nil, err
	}
	return class, nil
}

func (c *Client) PublicKey(ctx context.Context) (*felt.Felt, error) {
	queryURL := c.buildQueryString("get_public_key", nil)

	body, err := c.get(ctx, queryURL)
	if err != nil {
		return nil, err
	}
	defer body.Close()

	var publicKey string // public key hex string
	if err = json.NewDecoder(body).Decode(&publicKey); err != nil {
		return nil, err
	}

	return new(felt.Felt).SetString(publicKey)
}

func (c *Client) Signature(ctx context.Context, blockID string) (*starknet.Signature, error) {
	queryURL := c.buildQueryString("get_signature", map[string]string{
		"blockNumber": blockID,
	})

	body, err := c.get(ctx, queryURL)
	if err != nil {
		return nil, err
	}
	defer body.Close()

	signature := new(starknet.Signature)
	if err := json.NewDecoder(body).Decode(signature); err != nil {
		return nil, err
	}

	return signature, nil
}

func (c *Client) StateUpdateWithBlock(ctx context.Context, blockID string) (*starknet.StateUpdateWithBlock, error) {
	queryURL := c.buildQueryString("get_state_update", map[string]string{
		"blockNumber":  blockID,
		"includeBlock": "true",
	})

	body, err := c.get(ctx, queryURL)
	if err != nil {
		return nil, err
	}
	defer body.Close()

	stateUpdate := new(starknet.StateUpdateWithBlock)
	if err := json.NewDecoder(body).Decode(stateUpdate); err != nil {
		return nil, err
	}

	return stateUpdate, nil
}

func (c *Client) BlockTrace(ctx context.Context, blockHash string) (*starknet.BlockTrace, error) {
	queryURL := c.buildQueryString("get_block_traces", map[string]string{
		"blockHash": blockHash,
	})

	body, err := c.get(ctx, queryURL)
	if err != nil {
		return nil, err
	}
	defer body.Close()

	traces := new(starknet.BlockTrace)
	if err = json.NewDecoder(body).Decode(traces); err != nil {
		return nil, err
	}
	return traces, nil
}

func findTargetDirectory(targetRelPath string) (string, error) {
	root, err := os.Getwd()
	if err != nil {
		return "", err
	}
	for {
		targetPath := filepath.Join(root, targetRelPath)
		if _, err := os.Stat(targetPath); err == nil {
			return targetPath, nil
		} else if !os.IsNotExist(err) {
			return "", err
		}
		newRoot := filepath.Dir(root)
		if newRoot == root {
			return "", os.ErrNotExist
		}
		root = newRoot
	}
}<|MERGE_RESOLUTION|>--- conflicted
+++ resolved
@@ -22,13 +22,8 @@
 	"github.com/stretchr/testify/require"
 )
 
-<<<<<<< HEAD
-=======
 var ErrDeprecatedCompiledClass = errors.New("deprecated compiled class")
 
-type Backoff func(wait time.Duration) time.Duration
-
->>>>>>> b89e0786
 type Client struct {
 	url        string
 	client     *http.Client
@@ -70,22 +65,11 @@
 	return c
 }
 
-<<<<<<< HEAD
-=======
 func (c *Client) WithAPIKey(key string) *Client {
 	c.apiKey = key
 	return c
 }
 
-func ExponentialBackoff(wait time.Duration) time.Duration {
-	return wait * 2
-}
-
-func NopBackoff(d time.Duration) time.Duration {
-	return 0
-}
-
->>>>>>> b89e0786
 // NewTestClient returns a client and a function to close a test server.
 func NewTestClient(t *testing.T, network *utils.Network) *Client {
 	srv := newTestServer(t, network)
@@ -93,11 +77,7 @@
 	ua := "Juno/v0.0.1-test Starknet Implementation"
 	apiKey := "API_KEY"
 
-<<<<<<< HEAD
-	c := NewClient(srv.URL).WithMaxRetries(0).WithUserAgent(ua)
-=======
-	c := NewClient(srv.URL).WithBackoff(NopBackoff).WithMaxRetries(0).WithUserAgent(ua).WithAPIKey(apiKey)
->>>>>>> b89e0786
+	c := NewClient(srv.URL).WithMaxRetries(0).WithUserAgent(ua).WithAPIKey(apiKey)
 	c.client = &http.Client{
 		Transport: &http.Transport{
 			// On macOS tests often fail with the following error:
@@ -229,7 +209,6 @@
 	var res *http.Response
 	var err error
 	for i := 0; i <= c.maxRetries; i++ {
-<<<<<<< HEAD
 		var req *http.Request
 		req, err = http.NewRequestWithContext(ctx, "GET", queryURL, http.NoBody)
 		if err != nil {
@@ -238,36 +217,6 @@
 		if c.userAgent != "" {
 			req.Header.Set("User-Agent", c.userAgent)
 		}
-=======
-		select {
-		case <-ctx.Done():
-			return nil, ctx.Err()
-		case <-time.After(wait):
-			var req *http.Request
-			req, err = http.NewRequestWithContext(ctx, http.MethodGet, queryURL, http.NoBody)
-			if err != nil {
-				return nil, err
-			}
-			if c.userAgent != "" {
-				req.Header.Set("User-Agent", c.userAgent)
-			}
-			if c.apiKey != "" {
-				req.Header.Set("X-Throttling-Bypass", c.apiKey)
-			}
-
-			reqTimer := time.Now()
-			res, err = c.client.Do(req)
-			if err == nil {
-				c.listener.OnResponse(req.URL.Path, res.StatusCode, time.Since(reqTimer))
-				if res.StatusCode == http.StatusOK {
-					return res.Body, nil
-				} else {
-					err = errors.New(res.Status)
-				}
-
-				res.Body.Close()
-			}
->>>>>>> b89e0786
 
 		res, err = c.client.Do(req)
 		if ctx.Err() != nil {
