package node

import (
	"context"
	"crypto/rand"
	"errors"
	"fmt"
	"net/url"
	"reflect"
	"runtime"
	"time"

	"github.com/Masterminds/semver/v3"
	"github.com/NethermindEth/juno/blockchain"
	"github.com/NethermindEth/juno/builder"
	"github.com/NethermindEth/juno/clients/feeder"
	"github.com/NethermindEth/juno/clients/gateway"
	"github.com/NethermindEth/juno/core"
	"github.com/NethermindEth/juno/core/felt"
	"github.com/NethermindEth/juno/db"
	"github.com/NethermindEth/juno/db/pebble"
	"github.com/NethermindEth/juno/db/remote"
	"github.com/NethermindEth/juno/jsonrpc"
	"github.com/NethermindEth/juno/l1"
	"github.com/NethermindEth/juno/mempool"
	"github.com/NethermindEth/juno/migration"
	"github.com/NethermindEth/juno/p2p"
	"github.com/NethermindEth/juno/rpc"
	"github.com/NethermindEth/juno/service"
	adaptfeeder "github.com/NethermindEth/juno/starknetdata/feeder"
	"github.com/NethermindEth/juno/sync"
	"github.com/NethermindEth/juno/upgrader"
	"github.com/NethermindEth/juno/utils"
	"github.com/NethermindEth/juno/validator"
	"github.com/NethermindEth/juno/vm"
	"github.com/consensys/gnark-crypto/ecc/stark-curve/ecdsa"
	"github.com/mitchellh/mapstructure"
	"github.com/sourcegraph/conc"
	"google.golang.org/grpc"
	"google.golang.org/grpc/credentials/insecure"
	"gopkg.in/yaml.v3"
)

const (
	upgraderDelay    = 5 * time.Minute
	githubAPIUrl     = "https://api.github.com/repos/NethermindEth/juno/releases/latest"
	latestReleaseURL = "https://github.com/NethermindEth/juno/releases/latest"
)

// Config is the top-level juno configuration.
type Config struct {
	LogLevel               utils.LogLevel `mapstructure:"log-level"`
	HTTP                   bool           `mapstructure:"http"`
	HTTPHost               string         `mapstructure:"http-host"`
	HTTPPort               uint16         `mapstructure:"http-port"`
	RPCCorsEnable          bool           `mapstructure:"rpc-cors-enable"`
	Websocket              bool           `mapstructure:"ws"`
	WebsocketHost          string         `mapstructure:"ws-host"`
	WebsocketPort          uint16         `mapstructure:"ws-port"`
	GRPC                   bool           `mapstructure:"grpc"`
	GRPCHost               string         `mapstructure:"grpc-host"`
	GRPCPort               uint16         `mapstructure:"grpc-port"`
	DatabasePath           string         `mapstructure:"db-path"`
	Network                utils.Network  `mapstructure:"network"`
	EthNode                string         `mapstructure:"eth-node"`
	Pprof                  bool           `mapstructure:"pprof"`
	PprofHost              string         `mapstructure:"pprof-host"`
	PprofPort              uint16         `mapstructure:"pprof-port"`
	Colour                 bool           `mapstructure:"colour"`
	PendingPollInterval    time.Duration  `mapstructure:"pending-poll-interval"`
	RemoteDB               string         `mapstructure:"remote-db"`
	VersionedConstantsFile string         `mapstructure:"versioned-constants-file"`

	Metrics     bool   `mapstructure:"metrics"`
	MetricsHost string `mapstructure:"metrics-host"`
	MetricsPort uint16 `mapstructure:"metrics-port"`

	P2P           bool   `mapstructure:"p2p"`
	P2PAddr       string `mapstructure:"p2p-addr"`
	P2PPublicAddr string `mapstructure:"p2p-public-addr"`
	P2PPeers      string `mapstructure:"p2p-peers"`
	P2PFeederNode bool   `mapstructure:"p2p-feeder-node"`
	P2PPrivateKey string `mapstructure:"p2p-private-key"`

	MaxVMs          uint `mapstructure:"max-vms"`
	MaxVMQueue      uint `mapstructure:"max-vm-queue"`
	RPCMaxBlockScan uint `mapstructure:"rpc-max-block-scan"`
	RPCCallMaxSteps uint `mapstructure:"rpc-call-max-steps"`

	DBCacheSize  uint `mapstructure:"db-cache-size"`
	DBMaxHandles int  `mapstructure:"db-max-handles"`

	GatewayAPIKey  string        `mapstructure:"gw-api-key"`
	GatewayTimeout time.Duration `mapstructure:"gw-timeout"`

	Sequencer      bool   `mapstructure:"seq-enable"`
	SeqBlockTime   uint   `mapstructure:"seq-block-time"`
	SeqGenesisFile string `mapstructure:"seq-genesis-file"`
	SeqShadowMode  bool   `mapstructure:"seq-shadow-mode"`
}

type Node struct {
	cfg        *Config
	db         db.DB
	blockchain *blockchain.Blockchain

	metricsService service.Service // Start the metrics service earlier than other services.
	services       []service.Service
	log            utils.Logger

	version string
}

// New sets the config and logger to the StarknetNode.
// Any errors while parsing the config on creating logger will be returned.
func New(cfg *Config, version string) (*Node, error) { //nolint:gocyclo,funlen
	log, err := utils.NewZapLogger(cfg.LogLevel, cfg.Colour)
	if err != nil {
		return nil, err
	}

	dbIsRemote := cfg.RemoteDB != ""
	var database db.DB
	if dbIsRemote {
		database, err = remote.New(cfg.RemoteDB, context.TODO(), log, grpc.WithTransportCredentials(insecure.NewCredentials()))
	} else {
		database, err = pebble.NewWithOptions(cfg.DatabasePath, cfg.DBCacheSize, cfg.DBMaxHandles, cfg.Colour)
	}

	if err != nil {
		return nil, fmt.Errorf("open DB: %w", err)
	}
	ua := fmt.Sprintf("Juno/%s Starknet Client", version)

	services := make([]service.Service, 0)

	chain := blockchain.New(database, &cfg.Network)

	// Verify that cfg.Network is compatible with the database.
	head, err := chain.Head()
	if err != nil && !errors.Is(err, db.ErrKeyNotFound) {
		return nil, fmt.Errorf("get head block from database: %v", err)
	}
	if head != nil {
		stateUpdate, err := chain.StateUpdateByNumber(head.Number)
		if err != nil {
			return nil, err
		}
		fmt.Println("head.Header", head.Header)
		// We assume that there is at least one transaction in the block or that it is a pre-0.7 block.
		if _, err = core.VerifyBlockHash(head, &cfg.Network, stateUpdate.StateDiff); err != nil {
			return nil, errors.New("unable to verify latest block hash; are the database and --network option compatible?")
		}
	}

	if cfg.VersionedConstantsFile != "" {
		err = vm.SetVersionedConstants(cfg.VersionedConstantsFile)
		if err != nil {
			return nil, fmt.Errorf("failed to set versioned constants: %w", err)
		}
	}

	nodeVM := vm.New(false, log)
	throttledVM := NewThrottledVM(nodeVM, cfg.MaxVMs, int32(cfg.MaxVMQueue))
	client := feeder.NewClient(cfg.Network.FeederURL).WithUserAgent(ua).WithLogger(log).
		WithTimeout(cfg.GatewayTimeout).WithAPIKey(cfg.GatewayAPIKey)
	starknetData := adaptfeeder.New(client)
	var rpcHandler *rpc.Handler
	if cfg.Sequencer {
		if cfg.SeqShadowMode && chain.Network().L2ChainID != utils.Sepolia.L2ChainID {
			return nil, fmt.Errorf("the sequencers shadow mode can only be used for %v network. Provided network: %v", utils.Sepolia, cfg.Network)
		}
		pKey, kErr := ecdsa.GenerateKey(rand.Reader)
		if kErr != nil {
			return nil, kErr
		}
<<<<<<< HEAD
		poolDB, _ := pebble.NewMem()
		p := mempool.New(poolDB)
		sequencer := builder.New(pKey, new(felt.Felt).SetUint64(1337), chain, nodeVM, //nolint:mnd
			time.Second*time.Duration(cfg.SeqBlockTime), p, log)
		if cfg.SeqShadowMode {
			sequencer = builder.NewShadow(pKey, new(felt.Felt).SetUint64(1337), chain, nodeVM, time.Second*time.Duration(cfg.SeqBlockTime), p, //nolint: gomnd,lll
				log, starknetData)
			sequencer.WithJunoEndpoit("https://free-rpc.nethermind.io/sepolia-juno")
=======
		p2pService, err = p2p.New(cfg.P2PAddr, cfg.P2PPublicAddr, version, cfg.P2PPeers, cfg.P2PPrivateKey, cfg.P2PFeederNode,
			chain, &cfg.Network, log, database)
		if err != nil {
			return nil, fmt.Errorf("set up p2p service: %w", err)
>>>>>>> acda2a22
		}

		rpcHandler = rpc.New(chain, sequencer, throttledVM, version, log).WithMempool(p).WithCallMaxSteps(uint64(cfg.RPCCallMaxSteps))
		services = append(services, sequencer)
	} else {
		synchronizer := sync.New(chain, starknetData, log, cfg.PendingPollInterval, dbIsRemote)
		gatewayClient := gateway.NewClient(cfg.Network.GatewayURL, log).WithUserAgent(ua).WithAPIKey(cfg.GatewayAPIKey)

		var p2pService *p2p.Service
		if cfg.P2P {
			if cfg.Network != utils.Sepolia {
				return nil, fmt.Errorf("P2P can only be used for %v network. Provided network: %v", utils.Sepolia, cfg.Network)
			}
			log.Warnw("P2P features enabled. Please note P2P is in experimental stage")

			if !cfg.P2PFeederNode {
				// Do not start the feeder synchronisation
				synchronizer = nil
			}
			p2pService, err = p2p.New(cfg.P2PAddr, "juno", cfg.P2PPeers, cfg.P2PPrivateKey, cfg.P2PFeederNode,
				chain, &cfg.Network, log, database)
			if err != nil {
				return nil, fmt.Errorf("set up p2p service: %w", err)
			}

			services = append(services, p2pService)
		}
		if cfg.Metrics {
			client.WithListener(makeFeederMetrics())
			gatewayClient.WithListener(makeGatewayMetrics())
			if synchronizer != nil {
				synchronizer.WithListener(makeSyncMetrics(synchronizer, chain))
			} else if p2pService != nil {
				// regular p2p node
				p2pService.WithListener(makeSyncMetrics(&sync.NoopSynchronizer{}, chain))
			}
		}
		if synchronizer != nil {
			services = append(services, synchronizer)
		}

		var syncReader sync.Reader = &sync.NoopSynchronizer{}
		if synchronizer != nil {
			syncReader = synchronizer
		}
		rpcHandler = rpc.New(chain, syncReader, throttledVM, version, log).WithGateway(gatewayClient).WithFeeder(client)
		rpcHandler.WithFilterLimit(cfg.RPCMaxBlockScan).WithCallMaxSteps(uint64(cfg.RPCCallMaxSteps))
	}

	services = append(services, rpcHandler)
	// to improve RPC throughput we double GOMAXPROCS
	maxGoroutines := 2 * runtime.GOMAXPROCS(0)
	jsonrpcServer := jsonrpc.NewServer(maxGoroutines, log).WithValidator(validator.Validator())
	methods, path := rpcHandler.Methods()
	if err = jsonrpcServer.RegisterMethods(methods...); err != nil {
		return nil, err
	}
	jsonrpcServerLegacy := jsonrpc.NewServer(maxGoroutines, log).WithValidator(validator.Validator())
	legacyMethods, legacyPath := rpcHandler.MethodsV0_6()
	if err = jsonrpcServerLegacy.RegisterMethods(legacyMethods...); err != nil {
		return nil, err
	}
	rpcServers := map[string]*jsonrpc.Server{
		"/":                 jsonrpcServer,
		path:                jsonrpcServer,
		legacyPath:          jsonrpcServerLegacy,
		"/rpc":              jsonrpcServer,
		"/rpc" + path:       jsonrpcServer,
		"/rpc" + legacyPath: jsonrpcServerLegacy,
	}
	if cfg.HTTP {
		services = append(services, makeRPCOverHTTP(cfg.HTTPHost, cfg.HTTPPort, rpcServers, log, cfg.Metrics, cfg.RPCCorsEnable))
	}
	if cfg.Websocket {
		services = append(services, makeRPCOverWebsocket(cfg.WebsocketHost, cfg.WebsocketPort, rpcServers, log, cfg.Metrics, cfg.RPCCorsEnable))
	}
	var metricsService service.Service
	if cfg.Metrics {
		makeJeMallocMetrics()
		makeVMThrottlerMetrics(throttledVM)
		makePebbleMetrics(database)
		chain.WithListener(makeBlockchainMetrics())
		makeJunoMetrics(version)
		database.WithListener(makeDBMetrics())
		rpcMetrics, legacyRPCMetrics := makeRPCMetrics(path, legacyPath)
		jsonrpcServer.WithListener(rpcMetrics)
		jsonrpcServerLegacy.WithListener(legacyRPCMetrics)
		metricsService = makeMetrics(cfg.MetricsHost, cfg.MetricsPort)
	}
	if cfg.GRPC {
		services = append(services, makeGRPC(cfg.GRPCHost, cfg.GRPCPort, database, version))
	}
	if cfg.Pprof {
		services = append(services, makePPROF(cfg.PprofHost, cfg.PprofPort))
	}

	n := &Node{
		cfg:            cfg,
		log:            log,
		version:        version,
		db:             database,
		blockchain:     chain,
		services:       services,
		metricsService: metricsService,
	}

	if n.cfg.EthNode == "" {
		n.log.Warnw("Ethereum node address not found; will not verify against L1")
	} else {
		var l1Client *l1.Client
		l1Client, err = newL1Client(cfg, n.blockchain, n.log)
		if err != nil {
			return nil, fmt.Errorf("create L1 client: %w", err)
		}
		n.services = append(n.services, l1Client)
	}

	if semversion, err := semver.NewVersion(version); err == nil {
		ug := upgrader.NewUpgrader(semversion, githubAPIUrl, latestReleaseURL, upgraderDelay, n.log)
		n.services = append(n.services, ug)
	} else {
		log.Warnw("Failed to parse Juno version, will not warn about new releases", "version", version)
	}

	return n, nil
}

func newL1Client(cfg *Config, chain *blockchain.Blockchain, log utils.SimpleLogger) (*l1.Client, error) {
	ethNodeURL, err := url.Parse(cfg.EthNode)
	if err != nil {
		return nil, fmt.Errorf("parse Ethereum node URL: %w", err)
	}
	if ethNodeURL.Scheme != "wss" && ethNodeURL.Scheme != "ws" {
		return nil, errors.New("non-websocket Ethereum node URL (need wss://... or ws://...): " + cfg.EthNode)
	}

	network := chain.Network()
	if err != nil {
		return nil, fmt.Errorf("find core contract address for network %s: %w", network.String(), err)
	}

	var ethSubscriber *l1.EthSubscriber
	ethSubscriber, err = l1.NewEthSubscriber(cfg.EthNode, network.CoreContractAddress)
	if err != nil {
		return nil, fmt.Errorf("set up ethSubscriber: %w", err)
	}

	l1Client, err := l1.NewClient(ethSubscriber, chain, log), nil
	if err != nil {
		return nil, fmt.Errorf("set up l1 client: %w", err)
	}

	if cfg.Metrics {
		l1Client.WithEventListener(makeL1Metrics())
	}
	return l1Client, nil
}

// Run starts Juno node by opening the DB, initialising services.
// All the services blocking and any errors returned by service run function is logged.
// Run will wait for all services to return before exiting.
func (n *Node) Run(ctx context.Context) {
	defer func() {
		if closeErr := n.db.Close(); closeErr != nil {
			n.log.Errorw("Error while closing the DB", "err", closeErr)
		}
	}()

	cfg := make(map[string]interface{})
	err := mapstructure.Decode(n.cfg, &cfg)
	if err != nil {
		n.log.Errorw("Error while decoding config to mapstructure", "err", err)
		return
	}
	yamlConfig, err := yaml.Marshal(n.cfg)
	if err != nil {
		n.log.Errorw("Error while marshalling config", "err", err)
		return
	}
	n.log.Debugw(fmt.Sprintf("Running Juno with config:\n%s", string(yamlConfig)))

	wg := conc.NewWaitGroup()
	defer wg.Wait()
	ctx, cancel := context.WithCancel(ctx)
	defer cancel()

	if n.metricsService != nil {
		wg.Go(func() {
			defer cancel()
			if metricsErr := n.metricsService.Run(ctx); metricsErr != nil {
				n.log.Errorw("Metrics error", "err", metricsErr)
			}
		})
	}

	if err = migration.MigrateIfNeeded(ctx, n.db, &n.cfg.Network, n.log); err != nil {
		if errors.Is(err, context.Canceled) {
			n.log.Infow("DB Migration cancelled")
			return
		}
		n.log.Errorw("Error while migrating the DB", "err", err)
		return
	}
	if err = buildGenesis(n.cfg.SeqGenesisFile, n.cfg.Sequencer, n.cfg.SeqShadowMode, n.blockchain, vm.New(false, n.log), uint64(n.cfg.RPCCallMaxSteps)); err != nil {
		n.log.Errorw("Error building genesis state", "err", err)
		return
	}

	for _, s := range n.services {
		s := s
		wg.Go(func() {
			// Immediately acknowledge panicing services by shutting down the node
			// Without the deffered cancel(), we would have to wait for user to hit Ctrl+C
			defer cancel()
			if serviceErr := s.Run(ctx); serviceErr != nil {
				n.log.Errorw("Service error", "name", reflect.TypeOf(s), "err", serviceErr)
			}
		})
	}

	<-ctx.Done()
	n.log.Infow("Shutting down Juno...")
}

func (n *Node) Config() Config {
	return *n.cfg
}<|MERGE_RESOLUTION|>--- conflicted
+++ resolved
@@ -174,7 +174,6 @@
 		if kErr != nil {
 			return nil, kErr
 		}
-<<<<<<< HEAD
 		poolDB, _ := pebble.NewMem()
 		p := mempool.New(poolDB)
 		sequencer := builder.New(pKey, new(felt.Felt).SetUint64(1337), chain, nodeVM, //nolint:mnd
@@ -183,12 +182,6 @@
 			sequencer = builder.NewShadow(pKey, new(felt.Felt).SetUint64(1337), chain, nodeVM, time.Second*time.Duration(cfg.SeqBlockTime), p, //nolint: gomnd,lll
 				log, starknetData)
 			sequencer.WithJunoEndpoit("https://free-rpc.nethermind.io/sepolia-juno")
-=======
-		p2pService, err = p2p.New(cfg.P2PAddr, cfg.P2PPublicAddr, version, cfg.P2PPeers, cfg.P2PPrivateKey, cfg.P2PFeederNode,
-			chain, &cfg.Network, log, database)
-		if err != nil {
-			return nil, fmt.Errorf("set up p2p service: %w", err)
->>>>>>> acda2a22
 		}
 
 		rpcHandler = rpc.New(chain, sequencer, throttledVM, version, log).WithMempool(p).WithCallMaxSteps(uint64(cfg.RPCCallMaxSteps))
@@ -208,7 +201,7 @@
 				// Do not start the feeder synchronisation
 				synchronizer = nil
 			}
-			p2pService, err = p2p.New(cfg.P2PAddr, "juno", cfg.P2PPeers, cfg.P2PPrivateKey, cfg.P2PFeederNode,
+			p2pService, err = p2p.New(cfg.P2PAddr, cfg.P2PPublicAddr, version, cfg.P2PPeers, cfg.P2PPrivateKey, cfg.P2PFeederNode,
 				chain, &cfg.Network, log, database)
 			if err != nil {
 				return nil, fmt.Errorf("set up p2p service: %w", err)
