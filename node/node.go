--- conflicted
+++ resolved
@@ -144,12 +144,7 @@
 	client := feeder.NewClient(cfg.Network.FeederURL).WithUserAgent(ua).WithLogger(log).
 		WithTimeout(cfg.GatewayTimeout).WithAPIKey(cfg.GatewayAPIKey)
 	synchronizer := sync.New(chain, adaptfeeder.New(client), log, cfg.PendingPollInterval, dbIsRemote)
-<<<<<<< HEAD
-	gatewayClient := gateway.NewClient(cfg.Network.GatewayURL(), log).WithUserAgent(ua).WithAPIKey(cfg.GatewayAPIKey)
-=======
-	services = append(services, synchronizer)
 	gatewayClient := gateway.NewClient(cfg.Network.GatewayURL, log).WithUserAgent(ua).WithAPIKey(cfg.GatewayAPIKey)
->>>>>>> fe17176c
 
 	var p2pService *p2p.Service
 	if cfg.P2P {
@@ -174,7 +169,6 @@
 	}
 
 	throttledVM := NewThrottledVM(vm.New(log), cfg.MaxVMs, int32(cfg.MaxVMQueue))
-<<<<<<< HEAD
 
 	var syncReader sync.Reader = &sync.NoopSynchronizer{}
 	if synchronizer != nil {
@@ -182,11 +176,7 @@
 	}
 
 	rpcHandler := rpc.New(chain, syncReader, throttledVM, version, log).WithGateway(gatewayClient).WithFeeder(client)
-	rpcHandler = rpcHandler.WithFilterLimit(cfg.RPCMaxBlockScan)
-=======
-	rpcHandler := rpc.New(chain, synchronizer, throttledVM, version, log).WithGateway(gatewayClient).WithFeeder(client)
 	rpcHandler = rpcHandler.WithFilterLimit(cfg.RPCMaxBlockScan).WithCallMaxSteps(uint64(cfg.RPCCallMaxSteps))
->>>>>>> fe17176c
 	services = append(services, rpcHandler)
 	// to improve RPC throughput we double GOMAXPROCS
 	maxGoroutines := 2 * runtime.GOMAXPROCS(0)
@@ -224,7 +214,7 @@
 		jsonrpcServerLegacy.WithListener(legacyRPCMetrics)
 		client.WithListener(makeFeederMetrics())
 		gatewayClient.WithListener(makeGatewayMetrics())
-<<<<<<< HEAD
+		metricsService = makeMetrics(cfg.MetricsHost, cfg.MetricsPort)
 
 		if p2pService != nil {
 			p2pService.WithListener(makeSyncMetrics(&sync.NoopSynchronizer{}, chain))
@@ -233,9 +223,6 @@
 			synchronizer.WithListener(makeSyncMetrics(synchronizer, chain))
 		}
 		services = append(services, makeMetrics(cfg.MetricsHost, cfg.MetricsPort))
-=======
-		metricsService = makeMetrics(cfg.MetricsHost, cfg.MetricsPort)
->>>>>>> fe17176c
 	}
 	if cfg.GRPC {
 		services = append(services, makeGRPC(cfg.GRPCHost, cfg.GRPCPort, database, version))
@@ -265,18 +252,6 @@
 		n.services = append(n.services, l1Client)
 	}
 
-<<<<<<< HEAD
-=======
-	if cfg.P2P {
-		p2pService, err := p2p.New(cfg.P2PAddr, "juno", cfg.P2PBootPeers, "", &cfg.Network, log)
-		if err != nil {
-			return nil, fmt.Errorf("set up p2p service: %w", err)
-		}
-
-		n.services = append(n.services, p2pService)
-	}
-
->>>>>>> fe17176c
 	if semversion, err := semver.NewVersion(version); err == nil {
 		ug := upgrader.NewUpgrader(semversion, githubAPIUrl, latestReleaseURL, upgraderDelay, n.log)
 		n.services = append(n.services, ug)
