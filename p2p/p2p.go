package p2p

import (
	"context"
	"encoding/hex"
	"errors"
	"fmt"
	"math/rand"
	"strings"
	"sync"
	"time"

	"github.com/NethermindEth/juno/blockchain"
	"github.com/NethermindEth/juno/p2p/starknet"
	junoSync "github.com/NethermindEth/juno/sync"
	"github.com/NethermindEth/juno/utils"
	"github.com/libp2p/go-libp2p"
	dht "github.com/libp2p/go-libp2p-kad-dht"
	pubsub "github.com/libp2p/go-libp2p-pubsub"
	"github.com/libp2p/go-libp2p/core/crypto"
	"github.com/libp2p/go-libp2p/core/crypto/pb"
	"github.com/libp2p/go-libp2p/core/event"
	"github.com/libp2p/go-libp2p/core/host"
	"github.com/libp2p/go-libp2p/core/network"
	"github.com/libp2p/go-libp2p/core/peer"
	"github.com/libp2p/go-libp2p/core/protocol"
	"github.com/multiformats/go-multiaddr"
	"google.golang.org/protobuf/proto"
)

const (
	keyLength                 = 2048
	routingTableRefreshPeriod = 1 * time.Second
)

type Service struct {
	host host.Host

	network utils.Network
	handler *starknet.Handler
	log     utils.SimpleLogger

	dht        *dht.IpfsDHT
	pubsub     *pubsub.PubSub
	topics     map[string]*pubsub.Topic
	topicsLock sync.RWMutex

	synchroniser *syncService

	feederNode bool
}

<<<<<<< HEAD
func New(addr, userAgent, peers, privKeyStr string, feederNode bool, bc *blockchain.Blockchain, snNetwork utils.Network,
	log utils.SimpleLogger,
) (*Service, error) {
=======
func New(addr, userAgent, bootPeers, privKeyStr string, snNetwork *utils.Network, log utils.SimpleLogger) (*Service, error) {
>>>>>>> fe17176c
	if addr == "" {
		// 0.0.0.0/tcp/0 will listen on any interface device and assing a free port.
		addr = "/ip4/0.0.0.0/tcp/0"
	}
	sourceMultiAddr, err := multiaddr.NewMultiaddr(addr)
	if err != nil {
		return nil, err
	}

	prvKey, err := privateKey(privKeyStr)
	if err != nil {
		return nil, err
	}

	p2pHost, err := libp2p.New(libp2p.ListenAddrs(sourceMultiAddr), libp2p.Identity(prvKey), libp2p.UserAgent(userAgent))
	if err != nil {
		return nil, err
	}
	// Todo: try to understand what will happen if user passes a multiaddr with p2p public and a private key which doesn't match.
	// For example, a user passes the following multiaddr: --p2p-addr=/ip4/0.0.0.0/tcp/7778/p2p/(SomePublicKey) and also passes a
	// --p2p-private-key="SomePrivateKey". However, the private public key pair don't match, in this case what will happen?
	return NewWithHost(p2pHost, peers, feederNode, bc, snNetwork, log)
}

<<<<<<< HEAD
func NewWithHost(p2phost host.Host, peers string, feederNode bool, bc *blockchain.Blockchain, snNetwork utils.Network,
	log utils.SimpleLogger,
) (*Service, error) {
	peersAddrInfoS := []peer.AddrInfo{}
	if peers != "" {
		splitted := strings.Split(peers, ",")
		for _, peerStr := range splitted {
			peerAddr, err := peer.AddrInfoFromString(peerStr)
			if err != nil {
				return nil, fmt.Errorf("addr info from %q: %w", peerStr, err)
			}

			peersAddrInfoS = append(peersAddrInfoS, *peerAddr)
		}
	}

	p2pdht, err := makeDHT(p2phost, snNetwork, peersAddrInfoS)
=======
func NewWithHost(p2phost host.Host, bootPeers string, snNetwork *utils.Network, log utils.SimpleLogger) (*Service, error) {
	p2pdht, err := makeDHT(p2phost, snNetwork, bootPeers)
>>>>>>> fe17176c
	if err != nil {
		return nil, err
	}

	// todo: reconsider initialising synchroniser here because if node is a feedernode we shouldn't not create an instance of it.

	synchroniser := newSyncService(bc, p2phost, snNetwork, log)
	s := &Service{
<<<<<<< HEAD
		synchroniser: synchroniser,
		log:          log,
		host:         p2phost,
		network:      snNetwork,
		dht:          p2pdht,
		feederNode:   feederNode,
		topics:       make(map[string]*pubsub.Topic),
		handler:      starknet.NewHandler(bc, log),
=======
		bootPeers: bootPeers,
		log:       log,
		host:      p2phost,
		network:   *snNetwork,
		dht:       p2pdht,
		topics:    make(map[string]*pubsub.Topic),
>>>>>>> fe17176c
	}
	return s, nil
}

<<<<<<< HEAD
func makeDHT(p2phost host.Host, snNetwork utils.Network, addrInfos []peer.AddrInfo) (*dht.IpfsDHT, error) {
=======
func makeDHT(p2phost host.Host, snNetwork *utils.Network, cfgBootPeers string) (*dht.IpfsDHT, error) {
	bootPeers := []peer.AddrInfo{}
	if cfgBootPeers != "" {
		splitted := strings.Split(cfgBootPeers, ",")
		for _, peerStr := range splitted {
			bootAddr, err := peer.AddrInfoFromString(peerStr)
			if err != nil {
				return nil, err
			}

			bootPeers = append(bootPeers, *bootAddr)
		}
	}

	protocolPrefix := protocol.ID(fmt.Sprintf("/starknet/%s", snNetwork))
>>>>>>> fe17176c
	return dht.New(context.Background(), p2phost,
		dht.ProtocolPrefix(snNetwork.ProtocolID()),
		dht.BootstrapPeers(addrInfos...),
		dht.RoutingTableRefreshPeriod(routingTableRefreshPeriod),
		dht.Mode(dht.ModeServer),
	)
}

func privateKey(privKeyStr string) (crypto.PrivKey, error) {
	if privKeyStr == "" {
		// Creates a new key pair for this host.
		prvKey, _, _, err := GenKeyPair()
		if err != nil {
			return nil, err
		}
		return prvKey, nil
	}

	privKeyBytes, err := hex.DecodeString(privKeyStr)
	if err != nil {
		return nil, err
	}

	privKeyBytesPB, err := proto.Marshal(&pb.PrivateKey{
		Type: utils.Ptr(pb.KeyType_Ed25519),
		Data: privKeyBytes,
	})
	if err != nil {
		return nil, err
	}

	prvKey, err := crypto.UnmarshalPrivateKey(privKeyBytesPB)
	if err != nil {
		return nil, fmt.Errorf("failed to unmarslah private key: %w", err)
	}

	return prvKey, nil
}

func (s *Service) SubscribePeerConnectednessChanged(ctx context.Context) (<-chan event.EvtPeerConnectednessChanged, error) {
	ch := make(chan event.EvtPeerConnectednessChanged)
	sub, err := s.host.EventBus().Subscribe(&event.EvtPeerConnectednessChanged{})
	if err != nil {
		return nil, err
	}

	go func() {
		for {
			select {
			case <-ctx.Done():
				if err = sub.Close(); err != nil {
					s.log.Warnw("Failed to close subscription", "err", err)
				}
				close(ch)
				return
			case evnt := <-sub.Out():
				typedEvnt := evnt.(event.EvtPeerConnectednessChanged)
				if typedEvnt.Connectedness == network.Connected {
					ch <- typedEvnt
				}
			}
		}
	}()

	return ch, nil
}

// Run starts the p2p service. Calling any other function before run is undefined behaviour
func (s *Service) Run(ctx context.Context) error {
	defer s.host.Close()

	err := s.dht.Bootstrap(ctx)
	if err != nil {
		return err
	}

	s.pubsub, err = pubsub.NewGossipSub(ctx, s.host)
	if err != nil {
		return err
	}

	defer s.callAndLogErr(s.dht.Close, "Failed stopping DHT")

	listenAddrs, err := s.ListenAddrs()
	if err != nil {
		return err
	}
	for _, addr := range listenAddrs {
		s.log.Infow("Listening on", "addr", addr)
	}

	s.setProtocolHandlers()

	if !s.feederNode {
		s.synchroniser.start(ctx)
	}

	<-ctx.Done()
	if err := s.dht.Close(); err != nil {
		s.log.Warnw("Failed stopping DHT", "err", err.Error())
	}
	return s.host.Close()
}

func (s *Service) setProtocolHandlers() {
	s.SetProtocolHandler(starknet.BlockHeadersPID(s.network), s.handler.BlockHeadersHandler)
	s.SetProtocolHandler(starknet.CurrentBlockHeaderPID(s.network), s.handler.CurrentBlockHeaderHandler)
	s.SetProtocolHandler(starknet.ReceiptsPID(s.network), s.handler.ReceiptsHandler)
	// todo discuss protocol id (should it be included in BlockHeadersPID)
	s.SetProtocolHandler(starknet.BlockBodiesPID(s.network), s.handler.BlockBodiesHandler)
	s.SetProtocolHandler(starknet.EventsPID(s.network), s.handler.EventsHandler)
	s.SetProtocolHandler(starknet.TransactionsPID(s.network), s.handler.TransactionsHandler)
}

func (s *Service) callAndLogErr(f func() error, msg string) {
	err := f()
	if err != nil {
		s.log.Warnw(msg, "err", err.Error())
	}
}

func (s *Service) ListenAddrs() ([]multiaddr.Multiaddr, error) {
	pidmhash, err := multiaddr.NewMultiaddr(fmt.Sprintf("/p2p/%s", s.host.ID()))
	if err != nil {
		return nil, err
	}

	var listenAddrs []multiaddr.Multiaddr
	for _, addr := range s.host.Addrs() {
		listenAddrs = append(listenAddrs, addr.Encapsulate(pidmhash))
	}

	return listenAddrs, nil
}

// NewStream creates a bidirectional connection to a random peer that implements a set of protocol ids
func (s *Service) NewStream(ctx context.Context, pids ...protocol.ID) (network.Stream, error) {
	peers := s.host.Peerstore().Peers()
	peersCount := peers.Len()
	if peersCount <= 0 {
		return nil, errors.New("no peers")
	}

	randomPeerIdx := rand.Intn(peersCount) //nolint: gosec
	for peerIdx := (randomPeerIdx + 1) % peersCount; ; peerIdx = (peerIdx + 1) % peersCount {
		peerID := peers[peerIdx]
		if peerID != s.host.ID() {
			stream, err := s.host.NewStream(ctx, peerID, pids...)
			if err == nil {
				return stream, nil
			} else if errors.Is(err, context.Canceled) || errors.Is(err, context.DeadlineExceeded) {
				return nil, err
			}
		}

		if peerIdx == randomPeerIdx {
			return nil, fmt.Errorf("no reachable peers supporting %s", protocol.ConvertToStrings(pids))
		}
	}
}

func (s *Service) joinTopic(topic string) (*pubsub.Topic, error) {
	existingTopic := func() *pubsub.Topic {
		s.topicsLock.RLock()
		defer s.topicsLock.RUnlock()
		if t, found := s.topics[topic]; found {
			return t
		}
		return nil
	}()

	if existingTopic != nil {
		return existingTopic, nil
	}

	newTopic, err := s.pubsub.Join(topic)
	if err != nil {
		return nil, err
	}

	s.topicsLock.Lock()
	defer s.topicsLock.Unlock()
	s.topics[topic] = newTopic
	return newTopic, nil
}

func (s *Service) SubscribeToTopic(topic string) (chan []byte, func(), error) {
	t, joinErr := s.joinTopic(topic)
	if joinErr != nil {
		return nil, nil, joinErr
	}

	sub, subErr := t.Subscribe()
	if subErr != nil {
		return nil, nil, subErr
	}

	const bufferSize = 16
	ch := make(chan []byte, bufferSize)
	go func() {
		for {
			//msg, err := sub.Next(s.runCtx)
			//if err != nil {
			//	close(ch)
			//	return
			//}
			// only forward messages delivered by others
			//if msg.ReceivedFrom == s.host.ID() {
			//	continue
			//}

			//select {
			//case ch <- msg.GetData():
			//case <-s.runCtx.Done():
			//}
		}
	}()
	return ch, sub.Cancel, nil
}

func (s *Service) PublishOnTopic(topic string, data []byte) error {
	t, joinErr := s.joinTopic(topic)
	if joinErr != nil {
		return joinErr
	}
	_ = t

	return nil
	// return t.Publish(s.runCtx, data)
}

func (s *Service) SetProtocolHandler(pid protocol.ID, handler func(network.Stream)) {
	s.host.SetStreamHandler(pid, handler)
}

func (s *Service) WithListener(l junoSync.EventListener) {
	s.synchroniser.WithListener(l)
}<|MERGE_RESOLUTION|>--- conflicted
+++ resolved
@@ -50,13 +50,9 @@
 	feederNode bool
 }
 
-<<<<<<< HEAD
-func New(addr, userAgent, peers, privKeyStr string, feederNode bool, bc *blockchain.Blockchain, snNetwork utils.Network,
+func New(addr, userAgent, peers, privKeyStr string, feederNode bool, bc *blockchain.Blockchain, snNetwork *utils.Network,
 	log utils.SimpleLogger,
 ) (*Service, error) {
-=======
-func New(addr, userAgent, bootPeers, privKeyStr string, snNetwork *utils.Network, log utils.SimpleLogger) (*Service, error) {
->>>>>>> fe17176c
 	if addr == "" {
 		// 0.0.0.0/tcp/0 will listen on any interface device and assing a free port.
 		addr = "/ip4/0.0.0.0/tcp/0"
@@ -81,7 +77,6 @@
 	return NewWithHost(p2pHost, peers, feederNode, bc, snNetwork, log)
 }
 
-<<<<<<< HEAD
 func NewWithHost(p2phost host.Host, peers string, feederNode bool, bc *blockchain.Blockchain, snNetwork utils.Network,
 	log utils.SimpleLogger,
 ) (*Service, error) {
@@ -99,10 +94,6 @@
 	}
 
 	p2pdht, err := makeDHT(p2phost, snNetwork, peersAddrInfoS)
-=======
-func NewWithHost(p2phost host.Host, bootPeers string, snNetwork *utils.Network, log utils.SimpleLogger) (*Service, error) {
-	p2pdht, err := makeDHT(p2phost, snNetwork, bootPeers)
->>>>>>> fe17176c
 	if err != nil {
 		return nil, err
 	}
@@ -111,46 +102,19 @@
 
 	synchroniser := newSyncService(bc, p2phost, snNetwork, log)
 	s := &Service{
-<<<<<<< HEAD
 		synchroniser: synchroniser,
 		log:          log,
 		host:         p2phost,
-		network:      snNetwork,
+		network:      *snNetwork,
 		dht:          p2pdht,
 		feederNode:   feederNode,
 		topics:       make(map[string]*pubsub.Topic),
 		handler:      starknet.NewHandler(bc, log),
-=======
-		bootPeers: bootPeers,
-		log:       log,
-		host:      p2phost,
-		network:   *snNetwork,
-		dht:       p2pdht,
-		topics:    make(map[string]*pubsub.Topic),
->>>>>>> fe17176c
 	}
 	return s, nil
 }
 
-<<<<<<< HEAD
-func makeDHT(p2phost host.Host, snNetwork utils.Network, addrInfos []peer.AddrInfo) (*dht.IpfsDHT, error) {
-=======
-func makeDHT(p2phost host.Host, snNetwork *utils.Network, cfgBootPeers string) (*dht.IpfsDHT, error) {
-	bootPeers := []peer.AddrInfo{}
-	if cfgBootPeers != "" {
-		splitted := strings.Split(cfgBootPeers, ",")
-		for _, peerStr := range splitted {
-			bootAddr, err := peer.AddrInfoFromString(peerStr)
-			if err != nil {
-				return nil, err
-			}
-
-			bootPeers = append(bootPeers, *bootAddr)
-		}
-	}
-
-	protocolPrefix := protocol.ID(fmt.Sprintf("/starknet/%s", snNetwork))
->>>>>>> fe17176c
+func makeDHT(p2phost host.Host, snNetwork *utils.Network, addrInfos []peer.AddrInfo) (*dht.IpfsDHT, error) {
 	return dht.New(context.Background(), p2phost,
 		dht.ProtocolPrefix(snNetwork.ProtocolID()),
 		dht.BootstrapPeers(addrInfos...),
