--- conflicted
+++ resolved
@@ -134,7 +134,6 @@
 	--p2p-private-key="54a695e2a5d5717d5ba8730efcafe6f17251a1955733cffc55a4085fbf7f5d2c1b4009314092069ef7ca9b364ce3eb3072531c64dfb2799c6bad76720a5bdff0" \
 	--metrics-port=9093
 
-<<<<<<< HEAD
 sequencer:
 	./build/juno \
 	--http \
@@ -174,7 +173,7 @@
     --seq-bootstrap \
     --network=sepolia \
 	--rpc-call-max-steps=4123000
-=======
+	
 pathfinder: juno-cached
 	./build/juno \
     	--network=sepolia \
@@ -183,5 +182,4 @@
     	--p2p \
     	--p2p-peers=/ip4/127.0.0.1/tcp/8888/p2p/12D3KooWF1JrZWQoBiBSjsFSuLbDiDvqcmJQRLaFQLmpVkHA9duk \
     	--p2p-private-key="54a695e2a5d5717d5ba8730efcafe6f17251a1955733cffc55a4085fbf7f5d2c1b4009314092069ef7ca9b364ce3eb3072531c64dfb2799c6bad76720a5bdff0" \
-    	--metrics-port=9094
->>>>>>> e7813a7b
+    	--metrics-port=9094