--- conflicted
+++ resolved
@@ -1,13 +1,10 @@
 package core
 
 import (
-<<<<<<< HEAD
 	"fmt"
+	"runtime"
 	"strings"
-=======
-	"runtime"
 	"sync"
->>>>>>> 107876a1
 
 	"github.com/NethermindEth/juno/core/crypto"
 	"github.com/NethermindEth/juno/core/felt"
