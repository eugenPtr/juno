--- conflicted
+++ resolved
@@ -174,8 +174,6 @@
 	}
 
 	return theint
-<<<<<<< HEAD
-=======
 }
 
 func (k *Key) AppendBitMut(flag bool) {
@@ -211,5 +209,4 @@
 	result := NewKey(0, []byte{})
 	result.AppendBitMut(flag)
 	return k.Append(&result)
->>>>>>> 20e2aa07
 }