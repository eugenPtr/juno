package trie_test

import (
	"math/big"
	"strconv"
	"testing"

	"github.com/NethermindEth/juno/core/felt"
	"github.com/NethermindEth/juno/core/trie"
	"github.com/NethermindEth/juno/db"
	"github.com/stretchr/testify/assert"
	"github.com/stretchr/testify/require"
)

// Todo: Refactor:
//
//   - [*] Test names should not have "_"
//   - [*] Table test are being used incorrectly: they should be separated into subsets, see node_test.go
//   - [*] Functions such as Path and findCommonKey don't need to be public. Thus,
//     they don't need to be tested explicitly.
//   - [*] There are warning which ignore returned errors, returned errors should not be ignored.
//   - [ ] Add more test cases with different heights
//   - [*] Add more complicated Put and Delete scenarios
func TestTriePut(t *testing.T) {
	t.Run("put zero to empty trie", func(t *testing.T) {
		require.NoError(t, trie.RunOnTempTrie(251, func(tempTrie *trie.Trie) error {
			key := new(felt.Felt).SetUint64(1)
			zeroVal := new(felt.Felt).SetUint64(0)

			oldVal, err := tempTrie.Put(key, zeroVal)
			require.NoError(t, err)

			assert.Nil(t, oldVal)

			return nil
		}))
	})

	t.Run("put zero value", func(t *testing.T) {
		require.NoError(t, trie.RunOnTempTrie(251, func(tempTrie *trie.Trie) error {
			keyNum, err := strconv.ParseUint("1101", 2, 64)
			require.NoError(t, err)

			key := new(felt.Felt).SetUint64(keyNum)
			zeroVal := new(felt.Felt).SetUint64(0)

			_, err = tempTrie.Put(key, zeroVal)
			require.NoError(t, err)

			value, err := tempTrie.Get(key)
			assert.NoError(t, err)
			assert.Equal(t, &felt.Zero, value)
			// Trie's root should be nil
			assert.Nil(t, tempTrie.RootKey())

			return nil
		}))
	})

	t.Run("put to replace an existed value", func(t *testing.T) {
		require.NoError(t, trie.RunOnTempTrie(251, func(tempTrie *trie.Trie) error {
			keyNum, err := strconv.ParseUint("1101", 2, 64)
			require.NoError(t, err)

			key := new(felt.Felt).SetUint64(keyNum)
			val := new(felt.Felt).SetUint64(1)

			_, err = tempTrie.Put(key, val)
			require.NoError(t, err)

			newVal := new(felt.Felt).SetUint64(2)

			_, err = tempTrie.Put(key, newVal)
			require.NoError(t, err, "update a new value at an exist key")

			value, err := tempTrie.Get(key)
			require.NoError(t, err)

			assert.Equal(t, newVal, value)

			return nil
		}))
	})
}

func TestTrieDeleteBasic(t *testing.T) {
	// left branch
	leftKeyNum, err := strconv.ParseUint("100", 2, 64)
	require.NoError(t, err)

	leftKey := new(felt.Felt).SetUint64(leftKeyNum)
	leftVal := new(felt.Felt).SetUint64(12)

	// right branch
	rightKeyNum, err := strconv.ParseUint("111", 2, 64)
	require.NoError(t, err)

	rightKey := new(felt.Felt).SetUint64(rightKeyNum)
	rightVal := new(felt.Felt).SetUint64(22)

	// Zero value
	zeroVal := new(felt.Felt).SetUint64(0)

	tests := [...]struct {
		name          string
		deleteKeys    []*felt.Felt
		expectRootKey *felt.Felt
	}{
		{
			name:          "delete left child",
			deleteKeys:    []*felt.Felt{leftKey},
			expectRootKey: rightKey,
		},
		{
			name:          "delete right child",
			deleteKeys:    []*felt.Felt{rightKey},
			expectRootKey: leftKey,
		},
		{
			name:          "delete both children",
			deleteKeys:    []*felt.Felt{leftKey, rightKey},
			expectRootKey: (*felt.Felt)(nil),
		},
	}

	for _, test := range tests {
		t.Run(test.name, func(t *testing.T) {
			require.NoError(t, trie.RunOnTempTrie(251, func(tempTrie *trie.Trie) error {
				// Build a basic trie
				_, err := tempTrie.Put(leftKey, leftVal)
				require.NoError(t, err)

				_, err = tempTrie.Put(rightKey, rightVal)
				require.NoError(t, err)

				for _, key := range test.deleteKeys {
					_, err := tempTrie.Put(key, zeroVal)
					require.NoError(t, err)

					val, err := tempTrie.Get(key)

					assert.NoError(t, err, "shouldnt return an error when access a deleted key")
					assert.Equal(t, &felt.Zero, val, "should return zero value when access a deleted key")
				}

				// Check the final rootKey

				if test.expectRootKey != nil {
					assert.Equal(t, *test.expectRootKey, tempTrie.RootKey().Felt())
				} else {
					assert.Nil(t, tempTrie.RootKey())
				}

				return nil
			}))
		})
	}
}

func TestPutZero(t *testing.T) {
	require.NoError(t, trie.RunOnTempTrie(251, func(tempTrie *trie.Trie) error {
		emptyRoot, err := tempTrie.Root()
		require.NoError(t, err)
		var roots []*felt.Felt
		var keys []*felt.Felt

		// put random 64 keys and record roots
		for range 64 {
			key, value := new(felt.Felt), new(felt.Felt)

			_, err = key.SetRandom()
			require.NoError(t, err)

			_, err = value.SetRandom()
			require.NoError(t, err)

			_, err = tempTrie.Put(key, value)
			require.NoError(t, err)

			keys = append(keys, key)

			var root *felt.Felt
			root, err = tempTrie.Root()
			require.NoError(t, err)

			roots = append(roots, root)
		}

		t.Run("adding a zero value to a non-existent key should not change Trie", func(t *testing.T) {
			var key, root *felt.Felt
			key, err = new(felt.Felt).SetRandom()
			require.NoError(t, err)

			_, err = tempTrie.Put(key, new(felt.Felt))
			require.NoError(t, err)

			root, err = tempTrie.Root()
			require.NoError(t, err)

			assert.Equal(t, true, root.Equal(roots[len(roots)-1]))
		})

		t.Run("remove keys one by one, check roots", func(t *testing.T) {
			var gotRoot *felt.Felt
			// put zero in reverse order and check roots still match
			for i := range 64 {
				root := roots[len(roots)-1-i]

				gotRoot, err = tempTrie.Root()
				require.NoError(t, err)

				assert.Equal(t, root, gotRoot)

				key := keys[len(keys)-1-i]
				_, err = tempTrie.Put(key, new(felt.Felt))
				require.NoError(t, err)
			}
		})

		t.Run("empty roots should match", func(t *testing.T) {
			actualEmptyRoot, err := tempTrie.Root()
			require.NoError(t, err)

			assert.Equal(t, true, actualEmptyRoot.Equal(emptyRoot))
		})
		return nil
	}))
}

func TestOldData(t *testing.T) {
	require.NoError(t, trie.RunOnTempTrie(251, func(tempTrie *trie.Trie) error {
		key := new(felt.Felt).SetUint64(12)
		old := new(felt.Felt)

		t.Run("put zero to empty key, expect no change", func(t *testing.T) {
			was, err := tempTrie.Put(key, old)
			require.NoError(t, err)
			assert.Nil(t, was) // no change
		})

		t.Run("put non-zero to empty key, expect zero", func(t *testing.T) {
			was, err := tempTrie.Put(key, old)
			require.NoError(t, err)
			assert.Nil(t, was) // no change

			newVal := new(felt.Felt).SetUint64(1)
			was, err = tempTrie.Put(key, newVal)
			require.NoError(t, err)

			assert.Equal(t, old, was)
			old.Set(newVal)
		})

		t.Run("change value of a key, expect old value", func(t *testing.T) {
			newVal := new(felt.Felt).SetUint64(2)
			was, err := tempTrie.Put(key, newVal)
			require.NoError(t, err)

			assert.Equal(t, old, was)
			old.Set(newVal)
		})

		t.Run("delete key, expect old value", func(t *testing.T) {
			// put zero value to delete current key
			was, err := tempTrie.Put(key, &felt.Zero)
			require.NoError(t, err)

			assert.Equal(t, old, was)
		})

		t.Run("delete non-existent key, expect no change", func(t *testing.T) {
			// put zero again to check old data
			was, err := tempTrie.Put(key, new(felt.Felt))
			require.NoError(t, err)

			// there should no old data to return
			assert.Nil(t, was)
		})

		return nil
	}))
}

func TestMaxTrieHeight(t *testing.T) {
	t.Run("create trie with invalid height", func(t *testing.T) {
		assert.Error(t, trie.RunOnTempTrie(felt.Bits+1, func(_ *trie.Trie) error {
			return nil
		}))
	})

	t.Run("insert invalid key", func(t *testing.T) {
		require.NoError(t, trie.RunOnTempTrie(uint8(felt.Bits), func(tt *trie.Trie) error {
			badKey := new(felt.Felt).Sub(&felt.Zero, new(felt.Felt).SetUint64(1))
			_, err := tt.Put(badKey, new(felt.Felt))
			assert.Error(t, err)
			return nil
		}))
	})
}

func TestRootKeyAlwaysUpdatedOnCommit(t *testing.T) {
	// Not doing what this test requires--always updating the root key on commit--
	// leads to some tricky errors. For example:
	//
	//  1. A trie is created and performs the following operations:
	//     a. Put leaf
	//     b. Commit
	//     c. Delete leaf
	//     d. Commit
	//  2. A second trie is created with the same db transaction and immediately
	//     calls [trie.Root].
	//
	// If the root key is not updated in the db transaction at step 1d,
	// the second trie will initialise its root key to the wrong value
	// (to the value the root key had at step 1b).

	// We simulate the situation described above.

	height := uint8(251)

	// The database transaction we will use to create both tries.
	txn := db.NewMemTransaction()
	tTxn := trie.NewStorage(txn, []byte{1, 2, 3})

	// Step 1: Create first trie
	tempTrie, err := trie.NewTriePedersen(tTxn, height)
	require.NoError(t, err)

	// Step 1a: Put
	key := new(felt.Felt).SetUint64(1)
	_, err = tempTrie.Put(key, new(felt.Felt).SetUint64(1))
	require.NoError(t, err)

	// Step 1b: Commit
	require.NoError(t, tempTrie.Commit())

	// Step 1c: Delete
	_, err = tempTrie.Put(key, new(felt.Felt)) // Inserting zero felt is a deletion.
	require.NoError(t, err)

	want := new(felt.Felt)

	// Step 1d: Commit
	got, err := tempTrie.Root()
	require.NoError(t, err)
	// Ensure root value matches expectation.
	assert.Equal(t, want, got)

	// Step 2: Different trie created with the same db transaction and calls [trie.Root].
	tTxn = trie.NewStorage(txn, []byte{1, 2, 3})
	secondTrie, err := trie.NewTriePedersen(tTxn, height)
	require.NoError(t, err)
	got, err = secondTrie.Root()
	require.NoError(t, err)
	// Ensure root value is the same as the first trie.
	assert.Equal(t, want, got)
}

func BenchmarkTriePut(b *testing.B) {
	keys := make([]*felt.Felt, 0, b.N)
	for i := 0; i < b.N; i++ {
		rnd, err := new(felt.Felt).SetRandom()
		require.NoError(b, err)
		keys = append(keys, rnd)
	}

	one := new(felt.Felt).SetUint64(1)
	require.NoError(b, trie.RunOnTempTrie(251, func(t *trie.Trie) error {
		b.ResetTimer()
		for i := 0; i < b.N; i++ {
			_, err := t.Put(keys[i], one)
			if err != nil {
				return err
			}
		}
		return t.Commit()
	}))
}

<<<<<<< HEAD
func TestTrieIterate(t *testing.T) {
	t.Run("iterate standard", func(t *testing.T) {
		require.NoError(t, trie.RunOnTempTrie(251, func(tempTrie *trie.Trie) error {

			expectedKeys := []*felt.Felt{}
			expectedValues := []*felt.Felt{}
			for i := 0; i < 2; i++ {
				key := new(felt.Felt).SetUint64(uint64(i*10 + 1))
				val := new(felt.Felt).SetUint64(uint64(i + 1))

				expectedKeys = append(expectedKeys, key)
				expectedValues = append(expectedValues, val)

				_, err := tempTrie.Put(key, val)
				require.NoError(t, err)
			}

			startAddr := new(felt.Felt).SetUint64(0)
			keys := []*felt.Felt{}
			values := []*felt.Felt{}
			finished, err := tempTrie.Iterate(startAddr, func(key, value *felt.Felt) (bool, error) {
				keys = append(keys, key)
				values = append(values, value)
				return true, nil
			})

			assert.Nil(t, err)
			assert.True(t, finished)

			assert.Equal(t, expectedKeys, keys)
			assert.Equal(t, expectedValues, values)

			return nil
		}))
	})
=======
func numToFelt(num int) *felt.Felt {
	return numToFeltBigInt(big.NewInt(int64(num)))
}

func numToFeltBigInt(num *big.Int) *felt.Felt {
	f := felt.Zero
	return f.SetBigInt(num)
}

func TestTrie_Iterate(t *testing.T) {
	tr, err := trie.NewTriePedersen(trie.NewStorage(db.NewMemTransaction(), []byte{1}), 251)
	assert.Nil(t, err)

	for i := 0; i < 10; i++ {
		_, err = tr.Put(numToFelt(i*10), numToFelt(i+10))
		assert.Nil(t, err)
	}
	err = tr.Commit()
	assert.Nil(t, err)

	tests := []struct {
		name           string
		startKey       *felt.Felt
		count          int
		expectedKeys   []*felt.Felt
		expectedValues []*felt.Felt
	}{
		{
			name:     "all",
			startKey: numToFelt(0),
			count:    10,
			expectedKeys: []*felt.Felt{
				numToFelt(0),
				numToFelt(10),
				numToFelt(20),
				numToFelt(30),
				numToFelt(40),
				numToFelt(50),
				numToFelt(60),
				numToFelt(70),
				numToFelt(80),
				numToFelt(90),
			},
			expectedValues: []*felt.Felt{
				numToFelt(10),
				numToFelt(11),
				numToFelt(12),
				numToFelt(13),
				numToFelt(14),
				numToFelt(15),
				numToFelt(16),
				numToFelt(17),
				numToFelt(18),
				numToFelt(19),
			},
		},
		{
			name:     "limited",
			startKey: numToFelt(0),
			count:    2,
			expectedKeys: []*felt.Felt{
				numToFelt(0),
				numToFelt(10),
			},
			expectedValues: []*felt.Felt{
				numToFelt(10),
				numToFelt(11),
			},
		},
		{
			name:     "limited with offset",
			startKey: numToFelt(30),
			count:    2,
			expectedKeys: []*felt.Felt{
				numToFelt(30),
				numToFelt(40),
			},
			expectedValues: []*felt.Felt{
				numToFelt(13),
				numToFelt(14),
			},
		},
		{
			name:     "limited with offset that does not match a leaf",
			startKey: numToFelt(25),
			count:    2,
			expectedKeys: []*felt.Felt{
				numToFelt(30),
				numToFelt(40),
			},
			expectedValues: []*felt.Felt{
				numToFelt(13),
				numToFelt(14),
			},
		},
	}

	for _, test := range tests {
		t.Run(test.name, func(t *testing.T) {
			keys := make([]*felt.Felt, 0)
			values := make([]*felt.Felt, 0)

			_, err := tr.Iterate(test.startKey, func(key *felt.Felt, value *felt.Felt) (bool, error) {
				keys = append(keys, key)
				values = append(values, value)
				return len(keys) < test.count, nil
			})
			assert.Nil(t, err)

			assert.Equal(t, test.expectedKeys, keys)
			assert.Equal(t, test.expectedValues, values)
		})
	}
>>>>>>> 20e2aa07
}<|MERGE_RESOLUTION|>--- conflicted
+++ resolved
@@ -377,43 +377,6 @@
 	}))
 }
 
-<<<<<<< HEAD
-func TestTrieIterate(t *testing.T) {
-	t.Run("iterate standard", func(t *testing.T) {
-		require.NoError(t, trie.RunOnTempTrie(251, func(tempTrie *trie.Trie) error {
-
-			expectedKeys := []*felt.Felt{}
-			expectedValues := []*felt.Felt{}
-			for i := 0; i < 2; i++ {
-				key := new(felt.Felt).SetUint64(uint64(i*10 + 1))
-				val := new(felt.Felt).SetUint64(uint64(i + 1))
-
-				expectedKeys = append(expectedKeys, key)
-				expectedValues = append(expectedValues, val)
-
-				_, err := tempTrie.Put(key, val)
-				require.NoError(t, err)
-			}
-
-			startAddr := new(felt.Felt).SetUint64(0)
-			keys := []*felt.Felt{}
-			values := []*felt.Felt{}
-			finished, err := tempTrie.Iterate(startAddr, func(key, value *felt.Felt) (bool, error) {
-				keys = append(keys, key)
-				values = append(values, value)
-				return true, nil
-			})
-
-			assert.Nil(t, err)
-			assert.True(t, finished)
-
-			assert.Equal(t, expectedKeys, keys)
-			assert.Equal(t, expectedValues, values)
-
-			return nil
-		}))
-	})
-=======
 func numToFelt(num int) *felt.Felt {
 	return numToFeltBigInt(big.NewInt(int64(num)))
 }
@@ -527,5 +490,4 @@
 			assert.Equal(t, test.expectedValues, values)
 		})
 	}
->>>>>>> 20e2aa07
 }