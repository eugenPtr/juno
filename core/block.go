package core

import (
	"encoding/binary"
	"errors"
	"fmt"
	"slices"

	"github.com/Masterminds/semver/v3"
	"github.com/NethermindEth/juno/core/crypto"
	"github.com/NethermindEth/juno/core/felt"
	"github.com/NethermindEth/juno/utils"
	"github.com/bits-and-blooms/bloom/v3"
	"github.com/sourcegraph/conc"
)

type Header struct {
	// The hash of this block
	Hash *felt.Felt
	// The hash of this block’s parent
	ParentHash *felt.Felt
	// The number (height) of this block
	Number uint64
	// The state commitment after this block
	GlobalStateRoot *felt.Felt
	// The Starknet address of the sequencer who created this block
	SequencerAddress *felt.Felt
	// The amount Transactions and Receipts stored in this block
	TransactionCount uint64
	// The amount of events stored in transaction receipts
	EventCount uint64
	// The time the sequencer created this block before executing transactions
	Timestamp uint64
	// The version of the Starknet protocol used when creating this block
	ProtocolVersion string
	// Bloom filter on the events emitted this block
	EventsBloom *bloom.BloomFilter
	// Amount of WEI charged per Gas spent
	GasPrice *felt.Felt
	// Sequencer signatures
	Signatures [][]*felt.Felt
	// Amount of STRK charged per Gas spent
	GasPriceSTRK *felt.Felt
	// The mode of the L1 data availability
	L1DAMode L1DAMode
	// The gas price for L1 data availability
	L1DataGasPrice *GasPrice
}

type L1DAMode uint

const (
	Calldata L1DAMode = iota
	Blob
)

type GasPrice struct {
	PriceInWei *felt.Felt
	PriceInFri *felt.Felt
}

type Block struct {
	*Header
	Transactions []Transaction
	Receipts     []*TransactionReceipt
}

type BlockCommitments struct {
	TransactionCommitment *felt.Felt
	EventCommitment       *felt.Felt
	ReceiptCommitment     *felt.Felt
	StateDiffCommitment   *felt.Felt
}

// VerifyBlockHash verifies the block hash. Due to bugs in Starknet alpha, not all blocks have
// verifiable hashes.
func VerifyBlockHash(b *Block, network *utils.Network, stateDiff *StateDiff) (*BlockCommitments, error) {
	if len(b.Transactions) != len(b.Receipts) {
		return nil, fmt.Errorf("len of transactions: %v do not match len of receipts: %v",
			len(b.Transactions), len(b.Receipts))
	}

	for i, tx := range b.Transactions {
		if !tx.Hash().Equal(b.Receipts[i].TransactionHash) {
			return nil, fmt.Errorf(
				"transaction hash (%v) at index: %v does not match receipt's hash (%v)",
				tx.Hash().String(), i, b.Receipts[i].TransactionHash)
		}
	}

	metaInfo := network.BlockHashMetaInfo
	unverifiableRange := metaInfo.UnverifiableRange
	skipVerification := unverifiableRange != nil && b.Number >= unverifiableRange[0] && b.Number <= unverifiableRange[1] //nolint:gocritic
	// todo should we still keep it after p2p ?
	if !skipVerification {
		if err := VerifyTransactions(b.Transactions, network, b.ProtocolVersion); err != nil {
			return nil, err
		}
	}

	fallbackSeqAddresses := []*felt.Felt{&felt.Zero}
	if metaInfo.FallBackSequencerAddress != nil {
		fallbackSeqAddresses = append(fallbackSeqAddresses, metaInfo.FallBackSequencerAddress)
	}

	for _, fallbackSeq := range fallbackSeqAddresses {
		var overrideSeq *felt.Felt
		if b.SequencerAddress == nil {
			overrideSeq = fallbackSeq
		}

		hash, commitments, err := blockHash(b, stateDiff, network, overrideSeq)
		if err != nil {
			return nil, err
		}

		if hash.Equal(b.Hash) {
			return commitments, nil
		} else if skipVerification {
			// Check if the block number is in the unverifiable range
			// If so, return success
			return commitments, nil
		}
	}

	return nil, errors.New("can not verify hash in block header")
}

// BlockHash assumes block.SequencerAddress is not nil as this is called with post v0.12.0
// and by then issues with unverifiable block hash were resolved.
// In future, this may no longer be required.
<<<<<<< HEAD
func BlockHash(b *Block) (*felt.Felt, *BlockCommitments, error) {
=======
// Todo: Pass stateDiff so that p2p layer can calculate post 0.13.2 Block Hash
func BlockHash(b *Block) (*felt.Felt, error) {
>>>>>>> ca76d852
	if b.SequencerAddress == nil {
		return nil, nil, errors.New("block.SequencerAddress is nil")
	}
	return post07Hash(b, nil)
}

// blockHash computes the block hash, with option to override sequence address
func blockHash(b *Block, stateDiff *StateDiff, network *utils.Network, overrideSeqAddr *felt.Felt) (*felt.Felt,
	*BlockCommitments, error,
) {
	metaInfo := network.BlockHashMetaInfo

	blockVer, err := ParseBlockVersion(b.ProtocolVersion)
	if err != nil {
		return nil, nil, err
	}
	v0_13_2 := semver.MustParse("0.13.2")

	if blockVer.LessThan(v0_13_2) {
		if b.Number < metaInfo.First07Block {
			return pre07Hash(b, network.L2ChainIDFelt())
		}
		return post07Hash(b, overrideSeqAddr)
	}

	return Post0132Hash(b, stateDiff)
}

// pre07Hash computes the block hash for blocks generated before Cairo 0.7.0
func pre07Hash(b *Block, chain *felt.Felt) (*felt.Felt, *BlockCommitments, error) {
	txCommitment, err := transactionCommitmentPedersen(b.Transactions, b.Header.ProtocolVersion)
	if err != nil {
		return nil, nil, err
	}

	return crypto.PedersenArray(
		new(felt.Felt).SetUint64(b.Number), // block number
		b.GlobalStateRoot,                  // global state root
		&felt.Zero,                         // reserved: sequencer address
		&felt.Zero,                         // reserved: block timestamp
		new(felt.Felt).SetUint64(b.TransactionCount), // number of transactions
		txCommitment, // transaction commitment
		&felt.Zero,   // reserved: number of events
		&felt.Zero,   // reserved: event commitment
		&felt.Zero,   // reserved: protocol version
		&felt.Zero,   // reserved: extra data
		chain,        // extra data: chain id
		b.ParentHash, // parent hash
	), &BlockCommitments{TransactionCommitment: txCommitment}, nil
}

func Post0132Hash(b *Block, stateDiff *StateDiff) (*felt.Felt, *BlockCommitments, error) {
	wg := conc.NewWaitGroup()
	var txCommitment, eCommitment, rCommitment, sdCommitment *felt.Felt
	var sdLength uint64
	var tErr, eErr, rErr error

	wg.Go(func() {
		txCommitment, tErr = transactionCommitmentPoseidon(b.Transactions)
	})
	wg.Go(func() {
		eCommitment, eErr = eventCommitmentPoseidon(b.Receipts)
	})
	wg.Go(func() {
		rCommitment, rErr = receiptCommitment(b.Receipts)
	})

	wg.Go(func() {
		sdLength = stateDiff.Length()
		sdCommitment = stateDiff.Hash()
	})

	wg.Wait()

	if tErr != nil {
		return nil, nil, tErr
	}
	if eErr != nil {
		return nil, nil, eErr
	}
	if rErr != nil {
		return nil, nil, rErr
	}

	concatCounts := concatCounts(b.TransactionCount, b.EventCount, sdLength, b.L1DAMode)

	return crypto.PoseidonArray(
			new(felt.Felt).SetBytes([]byte("STARKNET_BLOCK_HASH0")),
			new(felt.Felt).SetUint64(b.Number),    // block number
			b.GlobalStateRoot,                     // global state root
			b.SequencerAddress,                    // sequencer address
			new(felt.Felt).SetUint64(b.Timestamp), // block timestamp
			concatCounts,
			sdCommitment,
			txCommitment,   // transaction commitment
			eCommitment,    // event commitment
			rCommitment,    // receipt commitment
			b.GasPrice,     // gas price in wei
			b.GasPriceSTRK, // gas price in fri
			b.L1DataGasPrice.PriceInWei,
			b.L1DataGasPrice.PriceInFri,
			new(felt.Felt).SetBytes([]byte(b.ProtocolVersion)),
			&felt.Zero,   // reserved: extra data
			b.ParentHash, // parent block hash
		), &BlockCommitments{
			TransactionCommitment: txCommitment,
			EventCommitment:       eCommitment,
			ReceiptCommitment:     rCommitment,
			StateDiffCommitment:   sdCommitment,
		}, nil
}

// post07Hash computes the block hash for blocks generated after Cairo 0.7.0
func post07Hash(b *Block, overrideSeqAddr *felt.Felt) (*felt.Felt, *BlockCommitments, error) {
	seqAddr := b.SequencerAddress
	if overrideSeqAddr != nil {
		seqAddr = overrideSeqAddr
	}

	wg := conc.NewWaitGroup()
	var txCommitment, eCommitment *felt.Felt
	var tErr, eErr error

	wg.Go(func() {
		txCommitment, tErr = transactionCommitmentPedersen(b.Transactions, b.Header.ProtocolVersion)
	})
	wg.Go(func() {
		eCommitment, eErr = eventCommitmentPedersen(b.Receipts)
	})
	wg.Wait()

	if tErr != nil {
		return nil, nil, tErr
	}
	if eErr != nil {
		return nil, nil, eErr
	}

	// Unlike the pre07Hash computation, we exclude the chain
	// id and replace the zero felt with the actual values for:
	// - sequencer address
	// - block timestamp
	// - number of events
	// - event commitment
	return crypto.PedersenArray(
		new(felt.Felt).SetUint64(b.Number),           // block number
		b.GlobalStateRoot,                            // global state root
		seqAddr,                                      // sequencer address
		new(felt.Felt).SetUint64(b.Timestamp),        // block timestamp
		new(felt.Felt).SetUint64(b.TransactionCount), // number of transactions
		txCommitment,                                 // transaction commitment
		new(felt.Felt).SetUint64(b.EventCount),       // number of events
		eCommitment,                                  // event commitment
		&felt.Zero,                                   // reserved: protocol version
		&felt.Zero,                                   // reserved: extra data
		b.ParentHash,                                 // parent block hash
	), &BlockCommitments{TransactionCommitment: txCommitment, EventCommitment: eCommitment}, nil
}

func MarshalBlockNumber(blockNumber uint64) []byte {
	const blockNumberSize = 8

	numBytes := make([]byte, blockNumberSize)
	binary.BigEndian.PutUint64(numBytes, blockNumber)

	return numBytes
}

func concatCounts(txCount, eventCount, stateDiffLen uint64, l1Mode L1DAMode) *felt.Felt {
	var l1DAByte byte
	if l1Mode == Blob {
		l1DAByte = 0b10000000
	}

	var txCountBytes, eventCountBytes, stateDiffLenBytes [8]byte
	binary.BigEndian.PutUint64(txCountBytes[:], txCount)
	binary.BigEndian.PutUint64(eventCountBytes[:], eventCount)
	binary.BigEndian.PutUint64(stateDiffLenBytes[:], stateDiffLen)

	zeroPadding := make([]byte, 7) //nolint:mnd

	concatBytes := slices.Concat(
		txCountBytes[:],
		eventCountBytes[:],
		stateDiffLenBytes[:],
		[]byte{l1DAByte},
		zeroPadding,
	)
	return new(felt.Felt).SetBytes(concatBytes)
}<|MERGE_RESOLUTION|>--- conflicted
+++ resolved
@@ -129,12 +129,8 @@
 // BlockHash assumes block.SequencerAddress is not nil as this is called with post v0.12.0
 // and by then issues with unverifiable block hash were resolved.
 // In future, this may no longer be required.
-<<<<<<< HEAD
+// Todo: Pass stateDiff so that p2p layer can calculate post 0.13.2 Block Hash
 func BlockHash(b *Block) (*felt.Felt, *BlockCommitments, error) {
-=======
-// Todo: Pass stateDiff so that p2p layer can calculate post 0.13.2 Block Hash
-func BlockHash(b *Block) (*felt.Felt, error) {
->>>>>>> ca76d852
 	if b.SequencerAddress == nil {
 		return nil, nil, errors.New("block.SequencerAddress is nil")
 	}
