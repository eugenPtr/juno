package vm

/*
#include <stdint.h>
#include <stdlib.h>
#include <stddef.h>

#define FELT_SIZE 32

typedef struct CallInfo {
	unsigned char contract_address[FELT_SIZE];
	unsigned char class_hash[FELT_SIZE];
	unsigned char entry_point_selector[FELT_SIZE];
	unsigned char** calldata;
	size_t len_calldata;
} CallInfo;

typedef struct BlockInfo {
	unsigned long long block_number;
	unsigned long long block_timestamp;
	unsigned char sequencer_address[FELT_SIZE];
	unsigned char gas_price_wei[FELT_SIZE];
	unsigned char gas_price_fri[FELT_SIZE];
	char* version;
	unsigned char block_hash_to_be_revealed[FELT_SIZE];
	unsigned char data_gas_price_wei[FELT_SIZE];
	unsigned char data_gas_price_fri[FELT_SIZE];
	unsigned char use_blob_data;
} BlockInfo;

extern void cairoVMCall(CallInfo* call_info_ptr, BlockInfo* block_info_ptr, uintptr_t readerHandle, char* chain_id,
<<<<<<< HEAD
	unsigned long long max_steps, unsigned char mutable_state);
=======
	unsigned long long max_steps, unsigned char concurrency_mode);
>>>>>>> ca76d852

extern void cairoVMExecute(char* txns_json, char* classes_json, char* paid_fees_on_l1_json,
					BlockInfo* block_info_ptr, uintptr_t readerHandle,  char* chain_id,
					unsigned char skip_charge_fee, unsigned char skip_validate, unsigned char err_on_revert,
<<<<<<< HEAD
					unsigned char mutable_state);
=======
					unsigned char concurrency_mode);
>>>>>>> ca76d852

extern char* setVersionedConstants(char* json);
extern void freeString(char* str);

#cgo vm_debug  LDFLAGS: -L./rust/target/debug   -ljuno_starknet_rs
#cgo !vm_debug LDFLAGS: -L./rust/target/release -ljuno_starknet_rs
*/
import "C"

import (
	"encoding/json"
	"errors"
	"fmt"
	"io"
	"os"
	"runtime"
	"runtime/cgo"
	"unsafe"

	"github.com/NethermindEth/juno/core"
	"github.com/NethermindEth/juno/core/felt"
	"github.com/NethermindEth/juno/utils"
)

//go:generate mockgen -destination=../mocks/mock_vm.go -package=mocks github.com/NethermindEth/juno/vm VM
type VM interface {
	Call(callInfo *CallInfo, blockInfo *BlockInfo, state core.StateReader, network *utils.Network,
		maxSteps uint64, useBlobData bool) ([]*felt.Felt, error)
	Execute(txns []core.Transaction, declaredClasses []core.Class, paidFeesOnL1 []*felt.Felt, blockInfo *BlockInfo,
		state core.StateReader, network *utils.Network, skipChargeFee, skipValidate, errOnRevert, useBlobData bool,
	) ([]*felt.Felt, []*felt.Felt, []TransactionTrace, error)
}

type vm struct {
	log             utils.SimpleLogger
	concurrencyMode bool
}

func New(concurrencyMode bool, log utils.SimpleLogger) VM {
	return &vm{
		log:             log,
		concurrencyMode: concurrencyMode,
	}
}

type StateReadWriter interface {
	core.StateReader
	SetStorage(contractAddress, storageKey, value *felt.Felt) error
	IncrementNonce(contractAddress *felt.Felt) error
	SetClassHash(contractAddress, classHash *felt.Felt) error
	SetContractClass(classHash *felt.Felt, contractClass core.Class) error
	SetCompiledClassHash(classHash *felt.Felt, compiledClassHash *felt.Felt) error
}

// callContext manages the context that a Call instance executes on
type callContext struct {
	// state that the call is running on
	state core.StateReader
	log   utils.SimpleLogger
	// err field to be possibly populated in case of an error in execution
	err string
	// index of the transaction that generated err
	errTxnIndex int64
	// response from the executed Cairo function
	response []*felt.Felt
	// fee amount taken per transaction during VM execution
	actualFees      []*felt.Felt
	traces          []json.RawMessage
	dataGasConsumed []*felt.Felt

	declaredClasses map[felt.Felt]core.Class
}

func newContext(state core.StateReader, log utils.SimpleLogger, declaredClasses []core.Class) (*callContext, error) {
	declaredClassesMap := make(map[felt.Felt]core.Class)
	for _, declaredClass := range declaredClasses {
		classHash, err := declaredClass.Hash()
		if err != nil {
			return nil, fmt.Errorf("calculate declared class hash: %v", err)
		}
		declaredClassesMap[*classHash] = declaredClass
	}

	return &callContext{
		state:           state,
		response:        []*felt.Felt{},
		log:             log,
		declaredClasses: declaredClassesMap,
	}, nil
}

func unwrapContext(readerHandle C.uintptr_t) *callContext {
	context, ok := cgo.Handle(readerHandle).Value().(*callContext)
	if !ok {
		panic("cannot cast reader")
	}

	return context
}

//export JunoReportError
func JunoReportError(readerHandle C.uintptr_t, txnIndex C.long, str *C.char) {
	context := unwrapContext(readerHandle)
	context.errTxnIndex = int64(txnIndex)
	context.err = C.GoString(str)
}

//export JunoAppendTrace
func JunoAppendTrace(readerHandle C.uintptr_t, jsonBytes *C.void, bytesLen C.size_t) {
	context := unwrapContext(readerHandle)
	byteSlice := C.GoBytes(unsafe.Pointer(jsonBytes), C.int(bytesLen))
	context.traces = append(context.traces, json.RawMessage(byteSlice))
}

//export JunoAppendResponse
func JunoAppendResponse(readerHandle C.uintptr_t, ptr unsafe.Pointer) {
	context := unwrapContext(readerHandle)
	context.response = append(context.response, makeFeltFromPtr(ptr))
}

//export JunoAppendActualFee
func JunoAppendActualFee(readerHandle C.uintptr_t, ptr unsafe.Pointer) {
	context := unwrapContext(readerHandle)
	context.actualFees = append(context.actualFees, makeFeltFromPtr(ptr))
}

//export JunoAppendDataGasConsumed
func JunoAppendDataGasConsumed(readerHandle C.uintptr_t, ptr unsafe.Pointer) {
	context := unwrapContext(readerHandle)
	context.dataGasConsumed = append(context.dataGasConsumed, makeFeltFromPtr(ptr))
}

func makeFeltFromPtr(ptr unsafe.Pointer) *felt.Felt {
	return new(felt.Felt).SetBytes(C.GoBytes(ptr, felt.Bytes))
}

func makePtrFromFelt(val *felt.Felt) unsafe.Pointer {
	feltBytes := val.Bytes()
	//nolint:gocritic
	return C.CBytes(feltBytes[:])
}

type CallInfo struct {
	ContractAddress *felt.Felt
	ClassHash       *felt.Felt
	Selector        *felt.Felt
	Calldata        []felt.Felt
}

type BlockInfo struct {
	Header                *core.Header
	BlockHashToBeRevealed *felt.Felt
}

func copyFeltIntoCArray(f *felt.Felt, cArrPtr *C.uchar) {
	if f == nil {
		return
	}

	feltBytes := f.Bytes()
	cArr := unsafe.Slice(cArrPtr, len(feltBytes))
	for index := range feltBytes {
		cArr[index] = C.uchar(feltBytes[index])
	}
}

func makeCCallInfo(callInfo *CallInfo) (C.CallInfo, runtime.Pinner) {
	var cCallInfo C.CallInfo
	var pinner runtime.Pinner

	copyFeltIntoCArray(callInfo.ContractAddress, &cCallInfo.contract_address[0])
	copyFeltIntoCArray(callInfo.ClassHash, &cCallInfo.class_hash[0])
	copyFeltIntoCArray(callInfo.Selector, &cCallInfo.entry_point_selector[0])

	if len(callInfo.Calldata) > 0 {
		// prepare calldata in Go heap.
		cCallInfo.len_calldata = C.ulong(len(callInfo.Calldata))
		calldataPtrs := make([]*C.uchar, 0, len(callInfo.Calldata))
		for _, data := range callInfo.Calldata {
			cArr := make([]C.uchar, felt.Bytes)
			copyFeltIntoCArray(&data, &cArr[0])
			pinner.Pin(&cArr[0])
			calldataPtrs = append(calldataPtrs, &cArr[0])
		}
		pinner.Pin(&calldataPtrs[0])
		cCallInfo.calldata = &calldataPtrs[0]
	}
	return cCallInfo, pinner
}

func makeCBlockInfo(blockInfo *BlockInfo, useBlobData bool) C.BlockInfo {
	var cBlockInfo C.BlockInfo

	cBlockInfo.block_number = C.ulonglong(blockInfo.Header.Number)
	cBlockInfo.block_timestamp = C.ulonglong(blockInfo.Header.Timestamp)
	copyFeltIntoCArray(blockInfo.Header.SequencerAddress, &cBlockInfo.sequencer_address[0])
	copyFeltIntoCArray(blockInfo.Header.GasPrice, &cBlockInfo.gas_price_wei[0])
	copyFeltIntoCArray(blockInfo.Header.GasPriceSTRK, &cBlockInfo.gas_price_fri[0])
	cBlockInfo.version = cstring([]byte(blockInfo.Header.ProtocolVersion))
	copyFeltIntoCArray(blockInfo.BlockHashToBeRevealed, &cBlockInfo.block_hash_to_be_revealed[0])
	if blockInfo.Header.L1DAMode == core.Blob {
		copyFeltIntoCArray(blockInfo.Header.L1DataGasPrice.PriceInWei, &cBlockInfo.data_gas_price_wei[0])
		copyFeltIntoCArray(blockInfo.Header.L1DataGasPrice.PriceInFri, &cBlockInfo.data_gas_price_fri[0])
		if useBlobData {
			cBlockInfo.use_blob_data = 1
		} else {
			cBlockInfo.use_blob_data = 0
		}
	}
	return cBlockInfo
}

func makeByteFromBool(b bool) byte {
	var boolByte byte
	if b {
		boolByte = 1
	}
	return boolByte
}

func (v *vm) Call(callInfo *CallInfo, blockInfo *BlockInfo, state core.StateReader,
	network *utils.Network, maxSteps uint64, useBlobData bool,
) ([]*felt.Felt, error) {
	context, err := newContext(state, v.log, nil)
	if err != nil {
		return nil, err
	}

	handle := cgo.NewHandle(context)
	defer handle.Delete()

	var concurrencyModeByte byte
	if v.concurrencyMode {
		concurrencyModeByte = 1
	}
	C.setVersionedConstants(C.CString("my_json"))

	cCallInfo, callInfoPinner := makeCCallInfo(callInfo)
	cBlockInfo := makeCBlockInfo(blockInfo, useBlobData)
	chainID := C.CString(network.L2ChainID)

	_, isMutableState := context.state.(StateReadWriter)
	mutableStateByte := makeByteFromBool(isMutableState)
	C.cairoVMCall(
		&cCallInfo,
		&cBlockInfo,
		C.uintptr_t(handle),
		chainID,
<<<<<<< HEAD
		C.ulonglong(maxSteps),     //nolint:gocritic
		C.uchar(mutableStateByte), //nolint:gocritic
=======
		C.ulonglong(maxSteps),        //nolint:gocritic
		C.uchar(concurrencyModeByte), //nolint:gocritic
>>>>>>> ca76d852
	)
	callInfoPinner.Unpin()
	C.free(unsafe.Pointer(chainID))
	C.free(unsafe.Pointer(cBlockInfo.version))

	if context.err != "" {
		return nil, errors.New(context.err)
	}
	return context.response, nil
}

// Execute executes a given transaction set and returns the gas spent per transaction
func (v *vm) Execute(txns []core.Transaction, declaredClasses []core.Class, paidFeesOnL1 []*felt.Felt,
	blockInfo *BlockInfo, state core.StateReader, network *utils.Network,
	skipChargeFee, skipValidate, errOnRevert, useBlobData bool,
) ([]*felt.Felt, []*felt.Felt, []TransactionTrace, error) {
	context := &callContext{
		state: state,
		log:   v.log,
	}

	handle := cgo.NewHandle(context)
	defer handle.Delete()

	txnsJSON, classesJSON, err := marshalTxnsAndDeclaredClasses(txns, declaredClasses)
	if err != nil {
		return nil, nil, nil, err
	}

	paidFeesOnL1Bytes, err := json.Marshal(paidFeesOnL1)
	if err != nil {
		return nil, nil, nil, err
	}

	paidFeesOnL1CStr := cstring(paidFeesOnL1Bytes)
	txnsJSONCstr := cstring(txnsJSON)
	classesJSONCStr := cstring(classesJSON)

	var skipChargeFeeByte byte
	if skipChargeFee {
		skipChargeFeeByte = 1
	}

	var skipValidateByte byte
	if skipValidate {
		skipValidateByte = 1
	}

	var errOnRevertByte byte
	if errOnRevert {
		errOnRevertByte = 1
	}

	var concurrencyModeByte byte
	if v.concurrencyMode {
		concurrencyModeByte = 1
	}

	cBlockInfo := makeCBlockInfo(blockInfo, useBlobData)
	chainID := C.CString(network.L2ChainID)
	_, isMutableState := context.state.(StateReadWriter)
	mutableStateByte := makeByteFromBool(isMutableState)
	C.cairoVMExecute(txnsJSONCstr,
		classesJSONCStr,
		paidFeesOnL1CStr,
		&cBlockInfo,
		C.uintptr_t(handle),
		chainID,
		C.uchar(skipChargeFeeByte),
		C.uchar(skipValidateByte),
<<<<<<< HEAD
		C.uchar(errOnRevertByte),  //nolint:gocritic
		C.uchar(mutableStateByte), //nolint:gocritic
=======
		C.uchar(errOnRevertByte),     //nolint:gocritic
		C.uchar(concurrencyModeByte), //nolint:gocritic
>>>>>>> ca76d852
	)

	C.free(unsafe.Pointer(classesJSONCStr))
	C.free(unsafe.Pointer(paidFeesOnL1CStr))
	C.free(unsafe.Pointer(txnsJSONCstr))
	C.free(unsafe.Pointer(chainID))
	C.free(unsafe.Pointer(cBlockInfo.version))

	if context.err != "" {
		if context.errTxnIndex >= 0 {
			return nil, nil, nil, TransactionExecutionError{
				Index: uint64(context.errTxnIndex),
				Cause: errors.New(context.err),
			}
		}
		return nil, nil, nil, errors.New(context.err)
	}

	traces := make([]TransactionTrace, len(context.traces))
	for index, traceJSON := range context.traces {
		if err := json.Unmarshal(traceJSON, &traces[index]); err != nil {
			return nil, nil, nil, fmt.Errorf("unmarshal trace: %v", err)
		}
		//
	}

	return context.actualFees, context.dataGasConsumed, traces, nil
}

func marshalTxnsAndDeclaredClasses(txns []core.Transaction, declaredClasses []core.Class) (json.RawMessage, json.RawMessage, error) { //nolint:lll
	txnJSONs := []json.RawMessage{}
	for _, txn := range txns {
		txnJSON, err := marshalTxn(txn)
		if err != nil {
			return nil, nil, err
		}
		txnJSONs = append(txnJSONs, txnJSON)
	}

	classJSONs := []json.RawMessage{}
	for _, declaredClass := range declaredClasses {
		declaredClassJSON, cErr := marshalClassInfo(declaredClass)
		if cErr != nil {
			return nil, nil, cErr
		}
		classJSONs = append(classJSONs, declaredClassJSON)
	}

	txnsJSON, err := json.Marshal(txnJSONs)
	if err != nil {
		return nil, nil, err
	}
	classesJSON, err := json.Marshal(classJSONs)
	if err != nil {
		return nil, nil, err
	}

	return txnsJSON, classesJSON, nil
}

func SetVersionedConstants(filename string) error {
	fd, err := os.Open(filename)
	if err != nil {
		return err
	}
	defer fd.Close()

	buff, err := io.ReadAll(fd)
	if err != nil {
		return err
	}

	jsonStr := C.CString(string(buff))
	if errCStr := C.setVersionedConstants(jsonStr); errCStr != nil {
		var errStr string = C.GoString(errCStr)
		// empty string is not an error
		if errStr != "" {
			err = errors.New(errStr)
		}
		// here we rely on free call on Rust side, because on Go side we can have different allocator
		C.freeString((*C.char)(unsafe.Pointer(errCStr)))
	}
	C.free(unsafe.Pointer(jsonStr))

	return err
}<|MERGE_RESOLUTION|>--- conflicted
+++ resolved
@@ -29,20 +29,12 @@
 } BlockInfo;
 
 extern void cairoVMCall(CallInfo* call_info_ptr, BlockInfo* block_info_ptr, uintptr_t readerHandle, char* chain_id,
-<<<<<<< HEAD
-	unsigned long long max_steps, unsigned char mutable_state);
-=======
-	unsigned long long max_steps, unsigned char concurrency_mode);
->>>>>>> ca76d852
+	unsigned long long max_steps, unsigned char concurrency_mode, unsigned char mutable_state);
 
 extern void cairoVMExecute(char* txns_json, char* classes_json, char* paid_fees_on_l1_json,
 					BlockInfo* block_info_ptr, uintptr_t readerHandle,  char* chain_id,
 					unsigned char skip_charge_fee, unsigned char skip_validate, unsigned char err_on_revert,
-<<<<<<< HEAD
-					unsigned char mutable_state);
-=======
 					unsigned char concurrency_mode);
->>>>>>> ca76d852
 
 extern char* setVersionedConstants(char* json);
 extern void freeString(char* str);
@@ -291,13 +283,9 @@
 		&cBlockInfo,
 		C.uintptr_t(handle),
 		chainID,
-<<<<<<< HEAD
-		C.ulonglong(maxSteps),     //nolint:gocritic
-		C.uchar(mutableStateByte), //nolint:gocritic
-=======
 		C.ulonglong(maxSteps),        //nolint:gocritic
 		C.uchar(concurrencyModeByte), //nolint:gocritic
->>>>>>> ca76d852
+		C.uchar(mutableStateByte),    //nolint:gocritic
 	)
 	callInfoPinner.Unpin()
 	C.free(unsafe.Pointer(chainID))
@@ -358,8 +346,6 @@
 
 	cBlockInfo := makeCBlockInfo(blockInfo, useBlobData)
 	chainID := C.CString(network.L2ChainID)
-	_, isMutableState := context.state.(StateReadWriter)
-	mutableStateByte := makeByteFromBool(isMutableState)
 	C.cairoVMExecute(txnsJSONCstr,
 		classesJSONCStr,
 		paidFeesOnL1CStr,
@@ -368,13 +354,8 @@
 		chainID,
 		C.uchar(skipChargeFeeByte),
 		C.uchar(skipValidateByte),
-<<<<<<< HEAD
-		C.uchar(errOnRevertByte),  //nolint:gocritic
-		C.uchar(mutableStateByte), //nolint:gocritic
-=======
 		C.uchar(errOnRevertByte),     //nolint:gocritic
 		C.uchar(concurrencyModeByte), //nolint:gocritic
->>>>>>> ca76d852
 	)
 
 	C.free(unsafe.Pointer(classesJSONCStr))
