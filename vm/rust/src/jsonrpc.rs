--- conflicted
+++ resolved
@@ -1,21 +1,12 @@
+use crate::juno_state_reader::JunoStateReader;
 use blockifier;
 use blockifier::execution::call_info::OrderedL2ToL1Message;
-<<<<<<< HEAD
-use cairo_vm::vm::runners::builtin_runner::{
-    BITWISE_BUILTIN_NAME, EC_OP_BUILTIN_NAME, HASH_BUILTIN_NAME,
-    POSEIDON_BUILTIN_NAME, RANGE_CHECK_BUILTIN_NAME, SIGNATURE_BUILTIN_NAME, KECCAK_BUILTIN_NAME,
-    SEGMENT_ARENA_BUILTIN_NAME,
-};
-use blockifier::state::errors::StateError;
-use blockifier::state::state_api::State;
-=======
 use blockifier::execution::entry_point::CallType;
 use blockifier::state::cached_state::CachedState;
 use blockifier::state::cached_state::{CommitmentStateDiff, TransactionalState};
 use blockifier::state::errors::StateError;
-use blockifier::state::state_api::StateReader;
+use blockifier::state::state_api::{State, StateReader};
 use cairo_vm::types::builtin_name::BuiltinName;
->>>>>>> ca76d852
 use serde::Serialize;
 use starknet_api::core::{ClassHash, ContractAddress, EntryPointSelector, EthAddress, PatriciaKey};
 use starknet_api::deprecated_contract_class::EntryPointType;
@@ -109,14 +100,10 @@
 }
 
 type BlockifierTxInfo = blockifier::transaction::objects::TransactionExecutionInfo;
-pub fn new_transaction_trace<S: State>(
+pub fn new_transaction_trace(
     tx: &StarknetApiTransaction,
     info: BlockifierTxInfo,
-<<<<<<< HEAD
-    state: &mut S,
-=======
     state: &mut TransactionalState<CachedState<JunoStateReader>>,
->>>>>>> ca76d852
 ) -> Result<TransactionTrace, StateError> {
     let mut trace = TransactionTrace::default();
     let mut deprecated_declared_class_hash: Option<ClassHash> = None;
@@ -333,29 +320,18 @@
 #[derive(Debug, Serialize)]
 pub struct Retdata(pub Vec<StarkFelt>);
 
-<<<<<<< HEAD
-fn make_state_diff<S: State>(
-    state: &mut S,
-    deprecated_declared_class: Option<ClassHash>,
-=======
 fn make_state_diff(
     state: &mut TransactionalState<CachedState<JunoStateReader>>,
     deprecated_declared_class_hash: Option<ClassHash>,
->>>>>>> ca76d852
 ) -> Result<StateDiff, StateError> {
     let diff: CommitmentStateDiff = state.to_state_diff()?.into();
     let mut deployed_contracts = Vec::new();
     let mut replaced_classes = Vec::new();
 
-<<<<<<< HEAD
-    for pair in diff.address_to_class_hash {
-        let existing_class_hash = state.get_class_hash_at(pair.0)?;
-=======
     for (addr, class_hash) in diff.address_to_class_hash {
         let existing_class_hash = state.state.get_class_hash_at(addr)?;
         let addr: StarkFelt = addr.into();
 
->>>>>>> ca76d852
         if existing_class_hash == ClassHash::default() {
             #[rustfmt::skip]
             deployed_contracts.push(DeployedContract {
