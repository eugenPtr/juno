--- conflicted
+++ resolved
@@ -8,14 +8,9 @@
 [dependencies]
 serde = "1.0.171"
 serde_json = { version = "1.0.96", features = ["raw_value"] }
-<<<<<<< HEAD
 blockifier = { git = "https://github.com/NethermindEth/blockifier", branch = "trampoline-fix" }
 # blockifer = { path = "../../../blockifier-neth/" }
 starknet_api = "=0.10.0-dev.3"
-=======
-blockifier = "=0.6.0-rc.1"
-starknet_api = "=0.10.0"
->>>>>>> 498224a5
 cairo-vm = "=0.9.2"
 indexmap = "2.1.0"
 cached = "0.46.1"
